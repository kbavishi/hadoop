/**
* Licensed to the Apache Software Foundation (ASF) under one
* or more contributor license agreements.  See the NOTICE file
* distributed with this work for additional information
* regarding copyright ownership.  The ASF licenses this file
* to you under the Apache License, Version 2.0 (the
* "License"); you may not use this file except in compliance
* with the License.  You may obtain a copy of the License at
*
*     http://www.apache.org/licenses/LICENSE-2.0
*
* Unless required by applicable law or agreed to in writing, software
* distributed under the License is distributed on an "AS IS" BASIS,
* WITHOUT WARRANTIES OR CONDITIONS OF ANY KIND, either express or implied.
* See the License for the specific language governing permissions and
* limitations under the License.
*/

package org.apache.hadoop.yarn.server.resourcemanager.scheduler.capacity;

import static org.junit.Assert.assertEquals;
import static org.junit.Assert.assertFalse;
import static org.junit.Assert.assertNotNull;
import static org.junit.Assert.assertTrue;
import static org.junit.Assert.fail;
import static org.mockito.Mockito.mock;
import static org.mockito.Mockito.when;

import java.io.IOException;
import java.lang.reflect.Constructor;
import java.util.Collections;
import java.util.Comparator;
import java.util.List;
import java.util.Map;
import java.util.concurrent.atomic.AtomicBoolean;

import junit.framework.Assert;

import org.apache.commons.logging.Log;
import org.apache.commons.logging.LogFactory;
import org.apache.hadoop.conf.Configuration;
import org.apache.hadoop.net.NetworkTopology;
import org.apache.hadoop.yarn.api.records.ApplicationAttemptId;
import org.apache.hadoop.yarn.api.records.ApplicationId;
import org.apache.hadoop.yarn.api.records.ContainerId;
import org.apache.hadoop.yarn.api.records.Priority;
import org.apache.hadoop.yarn.api.records.QueueInfo;
import org.apache.hadoop.yarn.api.records.QueueUserACLInfo;
import org.apache.hadoop.yarn.api.records.Resource;
import org.apache.hadoop.yarn.api.records.ResourceRequest;
import org.apache.hadoop.yarn.conf.YarnConfiguration;
import org.apache.hadoop.yarn.event.AsyncDispatcher;
import org.apache.hadoop.yarn.exceptions.YarnException;
import org.apache.hadoop.yarn.exceptions.YarnRuntimeException;
import org.apache.hadoop.yarn.server.resourcemanager.Application;
import org.apache.hadoop.yarn.server.resourcemanager.MockNodes;
import org.apache.hadoop.yarn.server.resourcemanager.MockRM;
import org.apache.hadoop.yarn.server.resourcemanager.RMContext;
import org.apache.hadoop.yarn.server.resourcemanager.RMContextImpl;
import org.apache.hadoop.yarn.server.resourcemanager.ResourceManager;
import org.apache.hadoop.yarn.server.resourcemanager.Task;
import org.apache.hadoop.yarn.server.resourcemanager.rmnode.RMNode;
import org.apache.hadoop.yarn.server.resourcemanager.scheduler.ActiveUsersManager;
import org.apache.hadoop.yarn.server.resourcemanager.scheduler.Queue;
import org.apache.hadoop.yarn.server.resourcemanager.scheduler.ResourceScheduler;
import org.apache.hadoop.yarn.server.resourcemanager.scheduler.SchedulerApplication;
<<<<<<< HEAD
import org.apache.hadoop.yarn.server.resourcemanager.scheduler.common.fica.FiCaSchedulerApp;
import org.apache.hadoop.yarn.server.resourcemanager.scheduler.event.AppAddedSchedulerEvent;
=======
import org.apache.hadoop.yarn.server.resourcemanager.scheduler.SchedulerApplicationAttempt;
import org.apache.hadoop.yarn.server.resourcemanager.scheduler.TestSchedulerUtils;
import org.apache.hadoop.yarn.server.resourcemanager.scheduler.common.fica.FiCaSchedulerApp;
import org.apache.hadoop.yarn.server.resourcemanager.scheduler.event.AppAddedSchedulerEvent;
import org.apache.hadoop.yarn.server.resourcemanager.scheduler.event.AppAttemptAddedSchedulerEvent;
>>>>>>> 6266273c
import org.apache.hadoop.yarn.server.resourcemanager.scheduler.event.NodeAddedSchedulerEvent;
import org.apache.hadoop.yarn.server.resourcemanager.scheduler.event.NodeRemovedSchedulerEvent;
import org.apache.hadoop.yarn.server.resourcemanager.scheduler.event.NodeUpdateSchedulerEvent;
import org.apache.hadoop.yarn.server.resourcemanager.scheduler.event.SchedulerEvent;
import org.apache.hadoop.yarn.server.resourcemanager.security.ClientToAMTokenSecretManagerInRM;
import org.apache.hadoop.yarn.server.resourcemanager.security.NMTokenSecretManagerInRM;
import org.apache.hadoop.yarn.server.resourcemanager.security.RMContainerTokenSecretManager;
import org.apache.hadoop.yarn.server.utils.BuilderUtils;
import org.apache.hadoop.yarn.util.resource.Resources;
import org.junit.After;
import org.junit.Before;
import org.junit.Test;
import org.mockito.Mockito;


public class TestCapacityScheduler {
  private static final Log LOG = LogFactory.getLog(TestCapacityScheduler.class);
  private final int GB = 1024;
  
  private static final String A = CapacitySchedulerConfiguration.ROOT + ".a";
  private static final String B = CapacitySchedulerConfiguration.ROOT + ".b";
  private static final String A1 = A + ".a1";
  private static final String A2 = A + ".a2";
  private static final String B1 = B + ".b1";
  private static final String B2 = B + ".b2";
  private static final String B3 = B + ".b3";
  private static float A_CAPACITY = 10.5f;
  private static float B_CAPACITY = 89.5f;
  private static float A1_CAPACITY = 30;
  private static float A2_CAPACITY = 70;
  private static float B1_CAPACITY = 79.2f;
  private static float B2_CAPACITY = 0.8f;
  private static float B3_CAPACITY = 20;

  private ResourceManager resourceManager = null;
  
  @Before
  public void setUp() throws Exception {
    resourceManager = new ResourceManager();
    CapacitySchedulerConfiguration csConf 
       = new CapacitySchedulerConfiguration();
    setupQueueConfiguration(csConf);
    YarnConfiguration conf = new YarnConfiguration(csConf);
    conf.setClass(YarnConfiguration.RM_SCHEDULER, 
        CapacityScheduler.class, ResourceScheduler.class);
    resourceManager.init(conf);
    resourceManager.getRMContainerTokenSecretManager().rollMasterKey();
    resourceManager.getRMNMTokenSecretManager().rollMasterKey();
    ((AsyncDispatcher)resourceManager.getRMContext().getDispatcher()).start();
  }

  @After
  public void tearDown() throws Exception {
    resourceManager.stop();
  }


  @Test (timeout = 30000)
  public void testConfValidation() throws Exception {
    ResourceScheduler scheduler = new CapacityScheduler();
    Configuration conf = new YarnConfiguration();
    conf.setInt(YarnConfiguration.RM_SCHEDULER_MINIMUM_ALLOCATION_MB, 2048);
    conf.setInt(YarnConfiguration.RM_SCHEDULER_MAXIMUM_ALLOCATION_MB, 1024);
    try {
      scheduler.reinitialize(conf, null);
      fail("Exception is expected because the min memory allocation is" +
        " larger than the max memory allocation.");
    } catch (YarnRuntimeException e) {
      // Exception is expected.
      assertTrue("The thrown exception is not the expected one.",
        e.getMessage().startsWith(
          "Invalid resource scheduler memory"));
    }

    conf = new YarnConfiguration();
    conf.setInt(YarnConfiguration.RM_SCHEDULER_MINIMUM_ALLOCATION_VCORES, 2);
    conf.setInt(YarnConfiguration.RM_SCHEDULER_MAXIMUM_ALLOCATION_VCORES, 1);
    try {
      scheduler.reinitialize(conf, null);
      fail("Exception is expected because the min vcores allocation is" +
        " larger than the max vcores allocation.");
    } catch (YarnRuntimeException e) {
      // Exception is expected.
      assertTrue("The thrown exception is not the expected one.",
        e.getMessage().startsWith(
          "Invalid resource scheduler vcores"));
    }
  }

  private org.apache.hadoop.yarn.server.resourcemanager.NodeManager
      registerNode(String hostName, int containerManagerPort, int httpPort,
          String rackName, Resource capability)
          throws IOException, YarnException {
    org.apache.hadoop.yarn.server.resourcemanager.NodeManager nm =
        new org.apache.hadoop.yarn.server.resourcemanager.NodeManager(
            hostName, containerManagerPort, httpPort, rackName, capability,
            resourceManager);
    NodeAddedSchedulerEvent nodeAddEvent1 = 
        new NodeAddedSchedulerEvent(resourceManager.getRMContext()
            .getRMNodes().get(nm.getNodeId()));
    resourceManager.getResourceScheduler().handle(nodeAddEvent1);
    return nm;
  }

  @Test
  public void testCapacityScheduler() throws Exception {

    LOG.info("--- START: testCapacityScheduler ---");
        
    // Register node1
    String host_0 = "host_0";
    org.apache.hadoop.yarn.server.resourcemanager.NodeManager nm_0 = 
      registerNode(host_0, 1234, 2345, NetworkTopology.DEFAULT_RACK, 
          Resources.createResource(4 * GB, 1));
    
    // Register node2
    String host_1 = "host_1";
    org.apache.hadoop.yarn.server.resourcemanager.NodeManager nm_1 = 
      registerNode(host_1, 1234, 2345, NetworkTopology.DEFAULT_RACK, 
          Resources.createResource(2 * GB, 1));

    // ResourceRequest priorities
    Priority priority_0 = 
      org.apache.hadoop.yarn.server.resourcemanager.resource.Priority.create(0); 
    Priority priority_1 = 
      org.apache.hadoop.yarn.server.resourcemanager.resource.Priority.create(1);
    
    // Submit an application
    Application application_0 = new Application("user_0", "a1", resourceManager);
    application_0.submit();
    
    application_0.addNodeManager(host_0, 1234, nm_0);
    application_0.addNodeManager(host_1, 1234, nm_1);

    Resource capability_0_0 = Resources.createResource(1 * GB, 1);
    application_0.addResourceRequestSpec(priority_1, capability_0_0);
    
    Resource capability_0_1 = Resources.createResource(2 * GB, 1);
    application_0.addResourceRequestSpec(priority_0, capability_0_1);

    Task task_0_0 = new Task(application_0, priority_1, 
        new String[] {host_0, host_1});
    application_0.addTask(task_0_0);
       
    // Submit another application
    Application application_1 = new Application("user_1", "b2", resourceManager);
    application_1.submit();
    
    application_1.addNodeManager(host_0, 1234, nm_0);
    application_1.addNodeManager(host_1, 1234, nm_1);
    
    Resource capability_1_0 = Resources.createResource(3 * GB, 1);
    application_1.addResourceRequestSpec(priority_1, capability_1_0);
    
    Resource capability_1_1 = Resources.createResource(2 * GB, 1);
    application_1.addResourceRequestSpec(priority_0, capability_1_1);

    Task task_1_0 = new Task(application_1, priority_1, 
        new String[] {host_0, host_1});
    application_1.addTask(task_1_0);
        
    // Send resource requests to the scheduler
    application_0.schedule();
    application_1.schedule();

    // Send a heartbeat to kick the tires on the Scheduler
    LOG.info("Kick!");
    
    // task_0_0 and task_1_0 allocated, used=4G
    nodeUpdate(nm_0);
    
    // nothing allocated
    nodeUpdate(nm_1);
    
    // Get allocations from the scheduler
    application_0.schedule();     // task_0_0 
    checkApplicationResourceUsage(1 * GB, application_0);

    application_1.schedule();     // task_1_0
    checkApplicationResourceUsage(3 * GB, application_1);
    
    checkNodeResourceUsage(4*GB, nm_0);  // task_0_0 (1G) and task_1_0 (3G)
    checkNodeResourceUsage(0*GB, nm_1);  // no tasks, 2G available

    LOG.info("Adding new tasks...");
    
    Task task_1_1 = new Task(application_1, priority_0, 
        new String[] {ResourceRequest.ANY});
    application_1.addTask(task_1_1);

    application_1.schedule();

    Task task_0_1 = new Task(application_0, priority_0, 
        new String[] {host_0, host_1});
    application_0.addTask(task_0_1);

    application_0.schedule();

    // Send a heartbeat to kick the tires on the Scheduler
    LOG.info("Sending hb from " + nm_0.getHostName());
    // nothing new, used=4G
    nodeUpdate(nm_0);
    
    LOG.info("Sending hb from " + nm_1.getHostName());
    // task_0_1 is prefer as locality, used=2G
    nodeUpdate(nm_1);
    
    // Get allocations from the scheduler
    LOG.info("Trying to allocate...");
    application_0.schedule();
    checkApplicationResourceUsage(1 * GB, application_0);

    application_1.schedule();
    checkApplicationResourceUsage(5 * GB, application_1);
    
    nodeUpdate(nm_0);
    nodeUpdate(nm_1);
    
    checkNodeResourceUsage(4*GB, nm_0);
    checkNodeResourceUsage(2*GB, nm_1);

    LOG.info("--- END: testCapacityScheduler ---");
  }

  private void nodeUpdate(
      org.apache.hadoop.yarn.server.resourcemanager.NodeManager nm) {
    RMNode node = resourceManager.getRMContext().getRMNodes().get(nm.getNodeId());
    // Send a heartbeat to kick the tires on the Scheduler
    NodeUpdateSchedulerEvent nodeUpdate = new NodeUpdateSchedulerEvent(node);
    resourceManager.getResourceScheduler().handle(nodeUpdate);
  }
  
  private void setupQueueConfiguration(CapacitySchedulerConfiguration conf) {
    
    // Define top-level queues
    conf.setQueues(CapacitySchedulerConfiguration.ROOT, new String[] {"a", "b"});

    conf.setCapacity(A, A_CAPACITY);
    conf.setCapacity(B, B_CAPACITY);
    
    // Define 2nd-level queues
    conf.setQueues(A, new String[] {"a1", "a2"});
    conf.setCapacity(A1, A1_CAPACITY);
    conf.setUserLimitFactor(A1, 100.0f);
    conf.setCapacity(A2, A2_CAPACITY);
    conf.setUserLimitFactor(A2, 100.0f);
    
    conf.setQueues(B, new String[] {"b1", "b2", "b3"});
    conf.setCapacity(B1, B1_CAPACITY);
    conf.setUserLimitFactor(B1, 100.0f);
    conf.setCapacity(B2, B2_CAPACITY);
    conf.setUserLimitFactor(B2, 100.0f);
    conf.setCapacity(B3, B3_CAPACITY);
    conf.setUserLimitFactor(B3, 100.0f);

    LOG.info("Setup top-level queues a and b");
  }
  
  @Test
  public void testMaximumCapacitySetup() {
    float delta = 0.0000001f;
    CapacitySchedulerConfiguration conf = new CapacitySchedulerConfiguration();
    assertEquals(CapacitySchedulerConfiguration.MAXIMUM_CAPACITY_VALUE,conf.getMaximumCapacity(A),delta);
    conf.setMaximumCapacity(A, 50.0f);
    assertEquals(50.0f, conf.getMaximumCapacity(A),delta);
    conf.setMaximumCapacity(A, -1);
    assertEquals(CapacitySchedulerConfiguration.MAXIMUM_CAPACITY_VALUE,conf.getMaximumCapacity(A),delta);
  }
  
  
  @Test
  public void testRefreshQueues() throws Exception {
    CapacityScheduler cs = new CapacityScheduler();
    CapacitySchedulerConfiguration conf = new CapacitySchedulerConfiguration();
    setupQueueConfiguration(conf);
    cs.setConf(new YarnConfiguration());
    cs.reinitialize(conf, new RMContextImpl(null, null, null, null, null,
      null, new RMContainerTokenSecretManager(conf),
      new NMTokenSecretManagerInRM(conf),
      new ClientToAMTokenSecretManagerInRM()));
    checkQueueCapacities(cs, A_CAPACITY, B_CAPACITY);

    conf.setCapacity(A, 80f);
    conf.setCapacity(B, 20f);
    cs.reinitialize(conf,null);
    checkQueueCapacities(cs, 80f, 20f);
  }

  private void checkQueueCapacities(CapacityScheduler cs,
      float capacityA, float capacityB) {
    CSQueue rootQueue = cs.getRootQueue();
    CSQueue queueA = findQueue(rootQueue, A);
    CSQueue queueB = findQueue(rootQueue, B);
    CSQueue queueA1 = findQueue(queueA, A1);
    CSQueue queueA2 = findQueue(queueA, A2);
    CSQueue queueB1 = findQueue(queueB, B1);
    CSQueue queueB2 = findQueue(queueB, B2);
    CSQueue queueB3 = findQueue(queueB, B3);

    float capA = capacityA / 100.0f;
    float capB = capacityB / 100.0f;

    checkQueueCapacity(queueA, capA, capA, 1.0f, 1.0f);
    checkQueueCapacity(queueB, capB, capB, 1.0f, 1.0f);
    checkQueueCapacity(queueA1, A1_CAPACITY / 100.0f,
        (A1_CAPACITY/100.0f) * capA, 1.0f, 1.0f);
    checkQueueCapacity(queueA2, A2_CAPACITY / 100.0f,
        (A2_CAPACITY/100.0f) * capA, 1.0f, 1.0f);
    checkQueueCapacity(queueB1, B1_CAPACITY / 100.0f,
        (B1_CAPACITY/100.0f) * capB, 1.0f, 1.0f);
    checkQueueCapacity(queueB2, B2_CAPACITY / 100.0f,
        (B2_CAPACITY/100.0f) * capB, 1.0f, 1.0f);
    checkQueueCapacity(queueB3, B3_CAPACITY / 100.0f,
        (B3_CAPACITY/100.0f) * capB, 1.0f, 1.0f);
  }

  private void checkQueueCapacity(CSQueue q, float expectedCapacity,
      float expectedAbsCapacity, float expectedMaxCapacity,
      float expectedAbsMaxCapacity) {
    final float epsilon = 1e-5f;
    assertEquals("capacity", expectedCapacity, q.getCapacity(), epsilon);
    assertEquals("absolute capacity", expectedAbsCapacity,
        q.getAbsoluteCapacity(), epsilon);
    assertEquals("maximum capacity", expectedMaxCapacity,
        q.getMaximumCapacity(), epsilon);
    assertEquals("absolute maximum capacity", expectedAbsMaxCapacity,
        q.getAbsoluteMaximumCapacity(), epsilon);
  }

  private CSQueue findQueue(CSQueue root, String queuePath) {
    if (root.getQueuePath().equals(queuePath)) {
      return root;
    }

    List<CSQueue> childQueues = root.getChildQueues();
    if (childQueues != null) {
      for (CSQueue q : childQueues) {
        if (queuePath.startsWith(q.getQueuePath())) {
          CSQueue result = findQueue(q, queuePath);
          if (result != null) {
            return result;
          }
        }
      }
    }

    return null;
  }

  private void checkApplicationResourceUsage(int expected, 
      Application application) {
    Assert.assertEquals(expected, application.getUsedResources().getMemory());
  }
  
  private void checkNodeResourceUsage(int expected,
      org.apache.hadoop.yarn.server.resourcemanager.NodeManager node) {
    Assert.assertEquals(expected, node.getUsed().getMemory());
    node.checkResourceUsage();
  }

  /** Test that parseQueue throws an exception when two leaf queues have the
   *  same name
 * @throws IOException
   */
  @Test(expected=IOException.class)
  public void testParseQueue() throws IOException {
    CapacityScheduler cs = new CapacityScheduler();
    cs.setConf(new YarnConfiguration());

    CapacitySchedulerConfiguration conf = new CapacitySchedulerConfiguration();
    setupQueueConfiguration(conf);
    conf.setQueues(CapacitySchedulerConfiguration.ROOT + ".a.a1", new String[] {"b1"} );
    conf.setCapacity(CapacitySchedulerConfiguration.ROOT + ".a.a1.b1", 100.0f);
    conf.setUserLimitFactor(CapacitySchedulerConfiguration.ROOT + ".a.a1.b1", 100.0f);

    cs.reinitialize(conf, new RMContextImpl(null, null, null, null, null,
      null, new RMContainerTokenSecretManager(conf),
      new NMTokenSecretManagerInRM(conf),
      new ClientToAMTokenSecretManagerInRM()));
  }

  @Test
  public void testReconnectedNode() throws Exception {
    CapacitySchedulerConfiguration csConf =
        new CapacitySchedulerConfiguration();
    setupQueueConfiguration(csConf);
    CapacityScheduler cs = new CapacityScheduler();
    cs.setConf(new YarnConfiguration());
    cs.reinitialize(csConf, new RMContextImpl(null, null, null, null,
      null, null, new RMContainerTokenSecretManager(csConf),
      new NMTokenSecretManagerInRM(csConf),
      new ClientToAMTokenSecretManagerInRM()));

    RMNode n1 = MockNodes.newNodeInfo(0, MockNodes.newResource(4 * GB), 1);
    RMNode n2 = MockNodes.newNodeInfo(0, MockNodes.newResource(2 * GB), 2);

    cs.handle(new NodeAddedSchedulerEvent(n1));
    cs.handle(new NodeAddedSchedulerEvent(n2));

    Assert.assertEquals(6 * GB, cs.getClusterResources().getMemory());

    // reconnect n1 with downgraded memory
    n1 = MockNodes.newNodeInfo(0, MockNodes.newResource(2 * GB), 1);
    cs.handle(new NodeRemovedSchedulerEvent(n1));
    cs.handle(new NodeAddedSchedulerEvent(n1));

    Assert.assertEquals(4 * GB, cs.getClusterResources().getMemory());
  }

  @Test
  public void testRefreshQueuesWithNewQueue() throws Exception {
    CapacityScheduler cs = new CapacityScheduler();
    CapacitySchedulerConfiguration conf = new CapacitySchedulerConfiguration();
    setupQueueConfiguration(conf);
    cs.setConf(new YarnConfiguration());
    cs.reinitialize(conf, new RMContextImpl(null, null, null, null, null,
      null, new RMContainerTokenSecretManager(conf),
      new NMTokenSecretManagerInRM(conf),
      new ClientToAMTokenSecretManagerInRM()));
    checkQueueCapacities(cs, A_CAPACITY, B_CAPACITY);

    // Add a new queue b4
    String B4 = B + ".b4";
    float B4_CAPACITY = 10;
    
    B3_CAPACITY -= B4_CAPACITY;
    try {
      conf.setCapacity(A, 80f);
      conf.setCapacity(B, 20f);
      conf.setQueues(B, new String[] {"b1", "b2", "b3", "b4"});
      conf.setCapacity(B1, B1_CAPACITY);
      conf.setCapacity(B2, B2_CAPACITY);
      conf.setCapacity(B3, B3_CAPACITY);
      conf.setCapacity(B4, B4_CAPACITY);
      cs.reinitialize(conf,null);
      checkQueueCapacities(cs, 80f, 20f);
      
      // Verify parent for B4
      CSQueue rootQueue = cs.getRootQueue();
      CSQueue queueB = findQueue(rootQueue, B);
      CSQueue queueB4 = findQueue(queueB, B4);

      assertEquals(queueB, queueB4.getParent());
    } finally {
      B3_CAPACITY += B4_CAPACITY;
    }
  }
  @Test
  public void testCapacitySchedulerInfo() throws Exception {
    QueueInfo queueInfo = resourceManager.getResourceScheduler().getQueueInfo("a", true, true);
    Assert.assertEquals(queueInfo.getQueueName(), "a");
    Assert.assertEquals(queueInfo.getChildQueues().size(), 2);

    List<QueueUserACLInfo> userACLInfo = resourceManager.getResourceScheduler().getQueueUserAclInfo();
    Assert.assertNotNull(userACLInfo);
    for (QueueUserACLInfo queueUserACLInfo : userACLInfo) {
      Assert.assertEquals(getQueueCount(userACLInfo, queueUserACLInfo.getQueueName()), 1);
    }

  }

  private int getQueueCount(List<QueueUserACLInfo> queueInformation, String queueName) {
    int result = 0;
    for (QueueUserACLInfo queueUserACLInfo : queueInformation) {
      if (queueName.equals(queueUserACLInfo.getQueueName())) {
        result++;
      }
    }
    return result;
  }

  @SuppressWarnings("resource")
  @Test
  public void testBlackListNodes() throws Exception {
    Configuration conf = new Configuration();
    conf.setClass(YarnConfiguration.RM_SCHEDULER, CapacityScheduler.class,
        ResourceScheduler.class);
    MockRM rm = new MockRM(conf);
    rm.start();
    CapacityScheduler cs = (CapacityScheduler) rm.getResourceScheduler();

    String host = "127.0.0.1";
    RMNode node =
        MockNodes.newNodeInfo(0, MockNodes.newResource(4 * GB), 1, host);
    cs.handle(new NodeAddedSchedulerEvent(node));

    ApplicationId appId = BuilderUtils.newApplicationId(100, 1);
    ApplicationAttemptId appAttemptId = BuilderUtils.newApplicationAttemptId(
        appId, 1);
<<<<<<< HEAD
    SchedulerEvent event = new AppAddedSchedulerEvent(appAttemptId, "default",
        "user");
    cs.handle(event);
=======
    SchedulerEvent addAppEvent =
        new AppAddedSchedulerEvent(appId, "default", "user");
    cs.handle(addAppEvent);
    SchedulerEvent addAttemptEvent =
        new AppAttemptAddedSchedulerEvent(appAttemptId, false);
    cs.handle(addAttemptEvent);
>>>>>>> 6266273c

    // Verify the blacklist can be updated independent of requesting containers
    cs.allocate(appAttemptId, Collections.<ResourceRequest>emptyList(),
        Collections.<ContainerId>emptyList(),
        Collections.singletonList(host), null);
<<<<<<< HEAD
    Assert.assertTrue(cs.getApplication(appAttemptId).isBlacklisted(host));
    cs.allocate(appAttemptId, Collections.<ResourceRequest>emptyList(),
        Collections.<ContainerId>emptyList(), null,
        Collections.singletonList(host));
    Assert.assertFalse(cs.getApplication(appAttemptId).isBlacklisted(host));
=======
    Assert.assertTrue(cs.getApplicationAttempt(appAttemptId).isBlacklisted(host));
    cs.allocate(appAttemptId, Collections.<ResourceRequest>emptyList(),
        Collections.<ContainerId>emptyList(), null,
        Collections.singletonList(host));
    Assert.assertFalse(cs.getApplicationAttempt(appAttemptId).isBlacklisted(host));
>>>>>>> 6266273c
    rm.stop();
  }

    @Test (timeout = 5000)
    public void testApplicationComparator()
    {
      CapacityScheduler cs = new CapacityScheduler();
      Comparator<FiCaSchedulerApp> appComparator= cs.getApplicationComparator();
      ApplicationId id1 = ApplicationId.newInstance(1, 1);
      ApplicationId id2 = ApplicationId.newInstance(1, 2);
      ApplicationId id3 = ApplicationId.newInstance(2, 1);
      //same clusterId
      FiCaSchedulerApp app1 = Mockito.mock(FiCaSchedulerApp.class);
      when(app1.getApplicationId()).thenReturn(id1);
      FiCaSchedulerApp app2 = Mockito.mock(FiCaSchedulerApp.class);
      when(app2.getApplicationId()).thenReturn(id2);
      FiCaSchedulerApp app3 = Mockito.mock(FiCaSchedulerApp.class);
      when(app3.getApplicationId()).thenReturn(id3);
      assertTrue(appComparator.compare(app1, app2) < 0);
      //different clusterId
      assertTrue(appComparator.compare(app1, app3) < 0);
      assertTrue(appComparator.compare(app2, app3) < 0);
    }
    
    @Test
    public void testGetAppsInQueue() throws Exception {
      Application application_0 = new Application("user_0", "a1", resourceManager);
      application_0.submit();
      
      Application application_1 = new Application("user_0", "a2", resourceManager);
      application_1.submit();
      
      Application application_2 = new Application("user_0", "b2", resourceManager);
      application_2.submit();
      
      ResourceScheduler scheduler = resourceManager.getResourceScheduler();
      
      List<ApplicationAttemptId> appsInA1 = scheduler.getAppsInQueue("a1");
      assertEquals(1, appsInA1.size());
      
      List<ApplicationAttemptId> appsInA = scheduler.getAppsInQueue("a");
      assertTrue(appsInA.contains(application_0.getApplicationAttemptId()));
      assertTrue(appsInA.contains(application_1.getApplicationAttemptId()));
      assertEquals(2, appsInA.size());

      List<ApplicationAttemptId> appsInRoot = scheduler.getAppsInQueue("root");
      assertTrue(appsInRoot.contains(application_0.getApplicationAttemptId()));
      assertTrue(appsInRoot.contains(application_1.getApplicationAttemptId()));
      assertTrue(appsInRoot.contains(application_2.getApplicationAttemptId()));
      assertEquals(3, appsInRoot.size());
      
      Assert.assertNull(scheduler.getAppsInQueue("nonexistentqueue"));
    }

  @Test
  public void testAddAndRemoveAppFromCapacityScheduler() throws Exception {

    AsyncDispatcher rmDispatcher = new AsyncDispatcher();
    CapacityScheduler cs = new CapacityScheduler();
    CapacitySchedulerConfiguration conf = new CapacitySchedulerConfiguration();
    setupQueueConfiguration(conf);
    cs.reinitialize(conf, new RMContextImpl(rmDispatcher, null, null, null,
      null, null, new RMContainerTokenSecretManager(conf),
      new NMTokenSecretManagerInRM(conf),
      new ClientToAMTokenSecretManagerInRM()));

<<<<<<< HEAD
    @Test
    public void testConcurrentAccessOnApplications() throws Exception {
      CapacityScheduler cs = new CapacityScheduler();
      verifyConcurrentAccessOnApplications(
          cs.applications, FiCaSchedulerApp.class);
    }

    public static <T extends SchedulerApplication>
        void verifyConcurrentAccessOnApplications(
            final Map<ApplicationAttemptId, T> applications, Class<T> clazz)
                throws Exception {
      final int size = 10000;
      final ApplicationId appId = ApplicationId.newInstance(0, 0);
      final Constructor<T> ctor = clazz.getDeclaredConstructor(
          ApplicationAttemptId.class, String.class, Queue.class,
          ActiveUsersManager.class, RMContext.class);

      ApplicationAttemptId appAttemptId0
          = ApplicationAttemptId.newInstance(appId, 0);
      applications.put(appAttemptId0, ctor.newInstance(
              appAttemptId0, null, mock(Queue.class), null, null));
      assertNotNull(applications.get(appAttemptId0));

      // Imitating the thread of scheduler that will add and remove apps
      final AtomicBoolean finished = new AtomicBoolean(false);
      final AtomicBoolean failed = new AtomicBoolean(false);
      Thread t = new Thread() {

        @Override
        public void run() {
          for (int i = 1; i <= size; ++i) {
            ApplicationAttemptId appAttemptId
                = ApplicationAttemptId.newInstance(appId, i);
            try {
              applications.put(appAttemptId, ctor.newInstance(
                  appAttemptId, null, mock(Queue.class), null, null));
            } catch (Exception e) {
              failed.set(true);
              finished.set(true);
              return;
            }
          }
          for (int i = 1; i <= size; ++i) {
            ApplicationAttemptId appAttemptId
                = ApplicationAttemptId.newInstance(appId, i);
            applications.remove(appAttemptId);
          }
          finished.set(true);
        }
      };
      t.start();

      // Imitating the thread of rmappattempt that will get the app
      while (!finished.get()) {
        assertNotNull(applications.get(appAttemptId0));
      }
      assertFalse(failed.get());
    }

}
=======
    SchedulerApplication app =
        TestSchedulerUtils.verifyAppAddedAndRemovedFromScheduler(
          cs.getSchedulerApplications(), cs, "a1");
    Assert.assertEquals("a1", app.getQueue().getQueueName());
  }
 }
>>>>>>> 6266273c
<|MERGE_RESOLUTION|>--- conflicted
+++ resolved
@@ -64,16 +64,11 @@
 import org.apache.hadoop.yarn.server.resourcemanager.scheduler.Queue;
 import org.apache.hadoop.yarn.server.resourcemanager.scheduler.ResourceScheduler;
 import org.apache.hadoop.yarn.server.resourcemanager.scheduler.SchedulerApplication;
-<<<<<<< HEAD
-import org.apache.hadoop.yarn.server.resourcemanager.scheduler.common.fica.FiCaSchedulerApp;
-import org.apache.hadoop.yarn.server.resourcemanager.scheduler.event.AppAddedSchedulerEvent;
-=======
 import org.apache.hadoop.yarn.server.resourcemanager.scheduler.SchedulerApplicationAttempt;
 import org.apache.hadoop.yarn.server.resourcemanager.scheduler.TestSchedulerUtils;
 import org.apache.hadoop.yarn.server.resourcemanager.scheduler.common.fica.FiCaSchedulerApp;
 import org.apache.hadoop.yarn.server.resourcemanager.scheduler.event.AppAddedSchedulerEvent;
 import org.apache.hadoop.yarn.server.resourcemanager.scheduler.event.AppAttemptAddedSchedulerEvent;
->>>>>>> 6266273c
 import org.apache.hadoop.yarn.server.resourcemanager.scheduler.event.NodeAddedSchedulerEvent;
 import org.apache.hadoop.yarn.server.resourcemanager.scheduler.event.NodeRemovedSchedulerEvent;
 import org.apache.hadoop.yarn.server.resourcemanager.scheduler.event.NodeUpdateSchedulerEvent;
@@ -563,36 +558,22 @@
     ApplicationId appId = BuilderUtils.newApplicationId(100, 1);
     ApplicationAttemptId appAttemptId = BuilderUtils.newApplicationAttemptId(
         appId, 1);
-<<<<<<< HEAD
-    SchedulerEvent event = new AppAddedSchedulerEvent(appAttemptId, "default",
-        "user");
-    cs.handle(event);
-=======
     SchedulerEvent addAppEvent =
         new AppAddedSchedulerEvent(appId, "default", "user");
     cs.handle(addAppEvent);
     SchedulerEvent addAttemptEvent =
         new AppAttemptAddedSchedulerEvent(appAttemptId, false);
     cs.handle(addAttemptEvent);
->>>>>>> 6266273c
 
     // Verify the blacklist can be updated independent of requesting containers
     cs.allocate(appAttemptId, Collections.<ResourceRequest>emptyList(),
         Collections.<ContainerId>emptyList(),
         Collections.singletonList(host), null);
-<<<<<<< HEAD
-    Assert.assertTrue(cs.getApplication(appAttemptId).isBlacklisted(host));
-    cs.allocate(appAttemptId, Collections.<ResourceRequest>emptyList(),
-        Collections.<ContainerId>emptyList(), null,
-        Collections.singletonList(host));
-    Assert.assertFalse(cs.getApplication(appAttemptId).isBlacklisted(host));
-=======
     Assert.assertTrue(cs.getApplicationAttempt(appAttemptId).isBlacklisted(host));
     cs.allocate(appAttemptId, Collections.<ResourceRequest>emptyList(),
         Collections.<ContainerId>emptyList(), null,
         Collections.singletonList(host));
     Assert.assertFalse(cs.getApplicationAttempt(appAttemptId).isBlacklisted(host));
->>>>>>> 6266273c
     rm.stop();
   }
 
@@ -659,72 +640,9 @@
       new NMTokenSecretManagerInRM(conf),
       new ClientToAMTokenSecretManagerInRM()));
 
-<<<<<<< HEAD
-    @Test
-    public void testConcurrentAccessOnApplications() throws Exception {
-      CapacityScheduler cs = new CapacityScheduler();
-      verifyConcurrentAccessOnApplications(
-          cs.applications, FiCaSchedulerApp.class);
-    }
-
-    public static <T extends SchedulerApplication>
-        void verifyConcurrentAccessOnApplications(
-            final Map<ApplicationAttemptId, T> applications, Class<T> clazz)
-                throws Exception {
-      final int size = 10000;
-      final ApplicationId appId = ApplicationId.newInstance(0, 0);
-      final Constructor<T> ctor = clazz.getDeclaredConstructor(
-          ApplicationAttemptId.class, String.class, Queue.class,
-          ActiveUsersManager.class, RMContext.class);
-
-      ApplicationAttemptId appAttemptId0
-          = ApplicationAttemptId.newInstance(appId, 0);
-      applications.put(appAttemptId0, ctor.newInstance(
-              appAttemptId0, null, mock(Queue.class), null, null));
-      assertNotNull(applications.get(appAttemptId0));
-
-      // Imitating the thread of scheduler that will add and remove apps
-      final AtomicBoolean finished = new AtomicBoolean(false);
-      final AtomicBoolean failed = new AtomicBoolean(false);
-      Thread t = new Thread() {
-
-        @Override
-        public void run() {
-          for (int i = 1; i <= size; ++i) {
-            ApplicationAttemptId appAttemptId
-                = ApplicationAttemptId.newInstance(appId, i);
-            try {
-              applications.put(appAttemptId, ctor.newInstance(
-                  appAttemptId, null, mock(Queue.class), null, null));
-            } catch (Exception e) {
-              failed.set(true);
-              finished.set(true);
-              return;
-            }
-          }
-          for (int i = 1; i <= size; ++i) {
-            ApplicationAttemptId appAttemptId
-                = ApplicationAttemptId.newInstance(appId, i);
-            applications.remove(appAttemptId);
-          }
-          finished.set(true);
-        }
-      };
-      t.start();
-
-      // Imitating the thread of rmappattempt that will get the app
-      while (!finished.get()) {
-        assertNotNull(applications.get(appAttemptId0));
-      }
-      assertFalse(failed.get());
-    }
-
-}
-=======
     SchedulerApplication app =
         TestSchedulerUtils.verifyAppAddedAndRemovedFromScheduler(
           cs.getSchedulerApplications(), cs, "a1");
     Assert.assertEquals("a1", app.getQueue().getQueueName());
   }
- }
->>>>>>> 6266273c
+ }