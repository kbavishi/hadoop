/**
 * Licensed to the Apache Software Foundation (ASF) under one
 * or more contributor license agreements.  See the NOTICE file
 * distributed with this work for additional information
 * regarding copyright ownership.  The ASF licenses this file
 * to you under the Apache License, Version 2.0 (the
 * "License"); you may not use this file except in compliance
 * with the License.  You may obtain a copy of the License at
 *
 *     http://www.apache.org/licenses/LICENSE-2.0
 *
 * Unless required by applicable law or agreed to in writing, software
 * distributed under the License is distributed on an "AS IS" BASIS,
 * WITHOUT WARRANTIES OR CONDITIONS OF ANY KIND, either express or implied.
 * See the License for the specific language governing permissions and
 * limitations under the License.
 */
package org.apache.hadoop.hdfs.server.blockmanagement;

import java.io.IOException;
import java.io.PrintWriter;
import java.io.StringWriter;
import java.util.ArrayList;
import java.util.Collection;
import java.util.Collections;
import java.util.EnumSet;
import java.util.HashMap;
import java.util.Iterator;
import java.util.LinkedList;
import java.util.List;
import java.util.Map;
import java.util.Queue;
import java.util.Set;
import java.util.TreeMap;
import org.apache.commons.logging.Log;
import org.apache.commons.logging.LogFactory;
import org.apache.hadoop.HadoopIllegalArgumentException;
import org.apache.hadoop.classification.InterfaceAudience;
import org.apache.hadoop.conf.Configuration;
import org.apache.hadoop.hdfs.DFSConfigKeys;
import org.apache.hadoop.hdfs.DFSUtil;
import org.apache.hadoop.hdfs.protocol.Block;
import org.apache.hadoop.hdfs.protocol.BlockListAsLongs;
import org.apache.hadoop.hdfs.protocol.BlockListAsLongs.BlockReportIterator;
import org.apache.hadoop.hdfs.protocol.DatanodeID;
import org.apache.hadoop.hdfs.protocol.DatanodeInfo;
import org.apache.hadoop.hdfs.protocol.ExtendedBlock;
import org.apache.hadoop.hdfs.protocol.LocatedBlock;
import org.apache.hadoop.hdfs.protocol.LocatedBlocks;
import org.apache.hadoop.hdfs.protocol.UnregisteredNodeException;
import org.apache.hadoop.hdfs.security.token.block.BlockTokenSecretManager;
import org.apache.hadoop.hdfs.security.token.block.BlockTokenSecretManager.AccessMode;
import org.apache.hadoop.hdfs.security.token.block.ExportedBlockKeys;
import org.apache.hadoop.hdfs.server.blockmanagement.PendingDataNodeMessages.ReportedBlockInfo;
import org.apache.hadoop.hdfs.server.common.HdfsServerConstants.BlockUCState;
import org.apache.hadoop.hdfs.server.common.HdfsServerConstants.ReplicaState;
import org.apache.hadoop.hdfs.server.common.Util;
import org.apache.hadoop.hdfs.server.namenode.FSClusterStats;
import org.apache.hadoop.hdfs.server.namenode.INode;
import org.apache.hadoop.hdfs.server.namenode.INodeFile;
import org.apache.hadoop.hdfs.server.namenode.INodeFileUnderConstruction;
import org.apache.hadoop.hdfs.server.namenode.NameNode;
import org.apache.hadoop.hdfs.server.namenode.Namesystem;
import org.apache.hadoop.hdfs.server.protocol.BlocksWithLocations;
import org.apache.hadoop.hdfs.server.protocol.BlocksWithLocations.BlockWithLocations;
import org.apache.hadoop.hdfs.server.protocol.DatanodeCommand;
import org.apache.hadoop.hdfs.server.protocol.KeyUpdateCommand;
import org.apache.hadoop.hdfs.server.protocol.ReceivedDeletedBlockInfo;
import org.apache.hadoop.hdfs.util.LightWeightLinkedSet;
import org.apache.hadoop.net.Node;
import org.apache.hadoop.util.Daemon;

import com.google.common.annotations.VisibleForTesting;
import com.google.common.collect.Sets;

/**
 * Keeps information related to the blocks stored in the Hadoop cluster.
 */
@InterfaceAudience.Private
public class BlockManager {

  static final Log LOG = LogFactory.getLog(BlockManager.class);

  /** Default load factor of map */
  public static final float DEFAULT_MAP_LOAD_FACTOR = 0.75f;

  private static final String QUEUE_REASON_CORRUPT_STATE =
    "it has the wrong state or generation stamp";

  private static final String QUEUE_REASON_FUTURE_GENSTAMP =
    "generation stamp is in the future";

  private final Namesystem namesystem;

  private final DatanodeManager datanodeManager;
  private final HeartbeatManager heartbeatManager;
  private final BlockTokenSecretManager blockTokenSecretManager;
  
  private final PendingDataNodeMessages pendingDNMessages =
    new PendingDataNodeMessages();

  private volatile long pendingReplicationBlocksCount = 0L;
  private volatile long corruptReplicaBlocksCount = 0L;
  private volatile long underReplicatedBlocksCount = 0L;
  private volatile long scheduledReplicationBlocksCount = 0L;
  private volatile long excessBlocksCount = 0L;
  private volatile long postponedMisreplicatedBlocksCount = 0L;
  
  /** Used by metrics */
  public long getPendingReplicationBlocksCount() {
    return pendingReplicationBlocksCount;
  }
  /** Used by metrics */
  public long getUnderReplicatedBlocksCount() {
    return underReplicatedBlocksCount;
  }
  /** Used by metrics */
  public long getCorruptReplicaBlocksCount() {
    return corruptReplicaBlocksCount;
  }
  /** Used by metrics */
  public long getScheduledReplicationBlocksCount() {
    return scheduledReplicationBlocksCount;
  }
  /** Used by metrics */
  public long getPendingDeletionBlocksCount() {
    return invalidateBlocks.numBlocks();
  }
  /** Used by metrics */
  public long getExcessBlocksCount() {
    return excessBlocksCount;
  }
  /** Used by metrics */
  public long getPostponedMisreplicatedBlocksCount() {
    return postponedMisreplicatedBlocksCount;
  }
  /** Used by metrics */
  public int getPendingDataNodeMessageCount() {
    return pendingDNMessages.count();
  }

  /**replicationRecheckInterval is how often namenode checks for new replication work*/
  private final long replicationRecheckInterval;
  
  /**
   * Mapping: Block -> { INode, datanodes, self ref }
   * Updated only in response to client-sent information.
   */
  final BlocksMap blocksMap;

  /** Replication thread. */
  final Daemon replicationThread = new Daemon(new ReplicationMonitor());
  
  /** Store blocks -> datanodedescriptor(s) map of corrupt replicas */
  final CorruptReplicasMap corruptReplicas = new CorruptReplicasMap();

  /** Blocks to be invalidated. */
  private final InvalidateBlocks invalidateBlocks;
  
  /**
   * After a failover, over-replicated blocks may not be handled
   * until all of the replicas have done a block report to the
   * new active. This is to make sure that this NameNode has been
   * notified of all block deletions that might have been pending
   * when the failover happened.
   */
  private final Set<Block> postponedMisreplicatedBlocks = Sets.newHashSet();

  //
  // Keeps a TreeSet for every named node. Each treeset contains
  // a list of the blocks that are "extra" at that location. We'll
  // eventually remove these extras.
  // Mapping: StorageID -> TreeSet<Block>
  //
  public final Map<String, LightWeightLinkedSet<Block>> excessReplicateMap =
    new TreeMap<String, LightWeightLinkedSet<Block>>();

  //
  // Store set of Blocks that need to be replicated 1 or more times.
  // We also store pending replication-orders.
  //
  public final UnderReplicatedBlocks neededReplications = new UnderReplicatedBlocks();
  @VisibleForTesting
  final PendingReplicationBlocks pendingReplications;

  /** The maximum number of replicas allowed for a block */
  public final short maxReplication;
  /** The maximum number of outgoing replication streams
   *  a given node should have at one time 
   */
  int maxReplicationStreams;
  /** Minimum copies needed or else write is disallowed */
  public final short minReplication;
  /** Default number of replicas */
  public final int defaultReplication;
  /** The maximum number of entries returned by getCorruptInodes() */
  final int maxCorruptFilesReturned;

  /** variable to enable check for enough racks */
  final boolean shouldCheckForEnoughRacks;

  /** for block replicas placement */
  private BlockPlacementPolicy blockplacement;
  
  public BlockManager(final Namesystem namesystem, final FSClusterStats stats,
      final Configuration conf) throws IOException {
    this.namesystem = namesystem;
    datanodeManager = new DatanodeManager(this, namesystem, conf);
    heartbeatManager = datanodeManager.getHeartbeatManager();
    invalidateBlocks = new InvalidateBlocks(datanodeManager);

    blocksMap = new BlocksMap(DEFAULT_MAP_LOAD_FACTOR);
    blockplacement = BlockPlacementPolicy.getInstance(
        conf, stats, datanodeManager.getNetworkTopology());
    pendingReplications = new PendingReplicationBlocks(conf.getInt(
      DFSConfigKeys.DFS_NAMENODE_REPLICATION_PENDING_TIMEOUT_SEC_KEY,
      DFSConfigKeys.DFS_NAMENODE_REPLICATION_PENDING_TIMEOUT_SEC_DEFAULT) * 1000L);

    blockTokenSecretManager = createBlockTokenSecretManager(conf);

    this.maxCorruptFilesReturned = conf.getInt(
      DFSConfigKeys.DFS_DEFAULT_MAX_CORRUPT_FILES_RETURNED_KEY,
      DFSConfigKeys.DFS_DEFAULT_MAX_CORRUPT_FILES_RETURNED);
    this.defaultReplication = conf.getInt(DFSConfigKeys.DFS_REPLICATION_KEY, 
                                          DFSConfigKeys.DFS_REPLICATION_DEFAULT);

    final int maxR = conf.getInt(DFSConfigKeys.DFS_REPLICATION_MAX_KEY, 
                                 DFSConfigKeys.DFS_REPLICATION_MAX_DEFAULT);
    final int minR = conf.getInt(DFSConfigKeys.DFS_NAMENODE_REPLICATION_MIN_KEY,
                                 DFSConfigKeys.DFS_NAMENODE_REPLICATION_MIN_DEFAULT);
    if (minR <= 0)
      throw new IOException("Unexpected configuration parameters: "
          + DFSConfigKeys.DFS_NAMENODE_REPLICATION_MIN_KEY
          + " = " + minR + " <= 0");
    if (maxR > Short.MAX_VALUE)
      throw new IOException("Unexpected configuration parameters: "
          + DFSConfigKeys.DFS_REPLICATION_MAX_KEY
          + " = " + maxR + " > " + Short.MAX_VALUE);
    if (minR > maxR)
      throw new IOException("Unexpected configuration parameters: "
          + DFSConfigKeys.DFS_NAMENODE_REPLICATION_MIN_KEY
          + " = " + minR + " > "
          + DFSConfigKeys.DFS_REPLICATION_MAX_KEY
          + " = " + maxR);
    this.minReplication = (short)minR;
    this.maxReplication = (short)maxR;

    this.maxReplicationStreams = conf.getInt(DFSConfigKeys.DFS_NAMENODE_REPLICATION_MAX_STREAMS_KEY,
                                             DFSConfigKeys.DFS_NAMENODE_REPLICATION_MAX_STREAMS_DEFAULT);
    this.shouldCheckForEnoughRacks = conf.get(DFSConfigKeys.NET_TOPOLOGY_SCRIPT_FILE_NAME_KEY) == null ? false
                                                                             : true;
    
    this.replicationRecheckInterval = 
      conf.getInt(DFSConfigKeys.DFS_NAMENODE_REPLICATION_INTERVAL_KEY, 
                  DFSConfigKeys.DFS_NAMENODE_REPLICATION_INTERVAL_DEFAULT) * 1000L;
    LOG.info("defaultReplication = " + defaultReplication);
    LOG.info("maxReplication     = " + maxReplication);
    LOG.info("minReplication     = " + minReplication);
    LOG.info("maxReplicationStreams      = " + maxReplicationStreams);
    LOG.info("shouldCheckForEnoughRacks  = " + shouldCheckForEnoughRacks);
    LOG.info("replicationRecheckInterval = " + replicationRecheckInterval);
  }

  private static BlockTokenSecretManager createBlockTokenSecretManager(
      final Configuration conf) throws IOException {
    final boolean isEnabled = conf.getBoolean(
        DFSConfigKeys.DFS_BLOCK_ACCESS_TOKEN_ENABLE_KEY, 
        DFSConfigKeys.DFS_BLOCK_ACCESS_TOKEN_ENABLE_DEFAULT);
    LOG.info(DFSConfigKeys.DFS_BLOCK_ACCESS_TOKEN_ENABLE_KEY + "=" + isEnabled);

    if (!isEnabled) {
      return null;
    }

    final long updateMin = conf.getLong(
        DFSConfigKeys.DFS_BLOCK_ACCESS_KEY_UPDATE_INTERVAL_KEY, 
        DFSConfigKeys.DFS_BLOCK_ACCESS_KEY_UPDATE_INTERVAL_DEFAULT);
    final long lifetimeMin = conf.getLong(
        DFSConfigKeys.DFS_BLOCK_ACCESS_TOKEN_LIFETIME_KEY, 
        DFSConfigKeys.DFS_BLOCK_ACCESS_TOKEN_LIFETIME_DEFAULT);
    LOG.info(DFSConfigKeys.DFS_BLOCK_ACCESS_KEY_UPDATE_INTERVAL_KEY
        + "=" + updateMin + " min(s), "
        + DFSConfigKeys.DFS_BLOCK_ACCESS_TOKEN_LIFETIME_KEY
        + "=" + lifetimeMin + " min(s)");
    return new BlockTokenSecretManager(true,
        updateMin*60*1000L, lifetimeMin*60*1000L);
  }

  /** get the BlockTokenSecretManager */
  BlockTokenSecretManager getBlockTokenSecretManager() {
    return blockTokenSecretManager;
  }

  private boolean isBlockTokenEnabled() {
    return blockTokenSecretManager != null;
  }

  /** Should the access keys be updated? */
  boolean shouldUpdateBlockKey(final long updateTime) throws IOException {
    return isBlockTokenEnabled()? blockTokenSecretManager.updateKeys(updateTime)
        : false;
  }

  public void activate(Configuration conf) {
    pendingReplications.start();
    datanodeManager.activate(conf);
    this.replicationThread.start();
  }

  public void close() {
    if (pendingReplications != null) pendingReplications.stop();
    blocksMap.close();
    datanodeManager.close();
    if (replicationThread != null) replicationThread.interrupt();
  }

  /** @return the datanodeManager */
  public DatanodeManager getDatanodeManager() {
    return datanodeManager;
  }

  /** @return the BlockPlacementPolicy */
  public BlockPlacementPolicy getBlockPlacementPolicy() {
    return blockplacement;
  }

  /** Set BlockPlacementPolicy */
  public void setBlockPlacementPolicy(BlockPlacementPolicy newpolicy) {
    if (newpolicy == null) {
      throw new HadoopIllegalArgumentException("newpolicy == null");
    }
    this.blockplacement = newpolicy;
  }

  /** Dump meta data to out. */
  public void metaSave(PrintWriter out) {
    assert namesystem.hasWriteLock();
    final List<DatanodeDescriptor> live = new ArrayList<DatanodeDescriptor>();
    final List<DatanodeDescriptor> dead = new ArrayList<DatanodeDescriptor>();
    datanodeManager.fetchDatanodes(live, dead, false);
    out.println("Live Datanodes: " + live.size());
    out.println("Dead Datanodes: " + dead.size());
    //
    // Dump contents of neededReplication
    //
    synchronized (neededReplications) {
      out.println("Metasave: Blocks waiting for replication: " + 
                  neededReplications.size());
      for (Block block : neededReplications) {
        dumpBlockMeta(block, out);
      }
    }
    
    // Dump any postponed over-replicated blocks
    out.println("Mis-replicated blocks that have been postponed:");
    for (Block block : postponedMisreplicatedBlocks) {
      dumpBlockMeta(block, out);
    }

    // Dump blocks from pendingReplication
    pendingReplications.metaSave(out);

    // Dump blocks that are waiting to be deleted
    invalidateBlocks.dump(out);

    // Dump all datanodes
    getDatanodeManager().datanodeDump(out);
  }
  
  /**
   * Dump the metadata for the given block in a human-readable
   * form.
   */
  private void dumpBlockMeta(Block block, PrintWriter out) {
    List<DatanodeDescriptor> containingNodes =
                                      new ArrayList<DatanodeDescriptor>();
    List<DatanodeDescriptor> containingLiveReplicasNodes =
      new ArrayList<DatanodeDescriptor>();
    
    NumberReplicas numReplicas = new NumberReplicas();
    // source node returned is not used
    chooseSourceDatanode(block, containingNodes,
        containingLiveReplicasNodes, numReplicas);
    assert containingLiveReplicasNodes.size() == numReplicas.liveReplicas();
    int usableReplicas = numReplicas.liveReplicas() +
                         numReplicas.decommissionedReplicas();
    
    if (block instanceof BlockInfo) {
      String fileName = ((BlockInfo)block).getINode().getFullPathName();
      out.print(fileName + ": ");
    }
    // l: == live:, d: == decommissioned c: == corrupt e: == excess
    out.print(block + ((usableReplicas > 0)? "" : " MISSING") + 
              " (replicas:" +
              " l: " + numReplicas.liveReplicas() +
              " d: " + numReplicas.decommissionedReplicas() +
              " c: " + numReplicas.corruptReplicas() +
              " e: " + numReplicas.excessReplicas() + ") "); 

    Collection<DatanodeDescriptor> corruptNodes = 
                                  corruptReplicas.getNodes(block);
    
    for (Iterator<DatanodeDescriptor> jt = blocksMap.nodeIterator(block);
         jt.hasNext();) {
      DatanodeDescriptor node = jt.next();
      String state = "";
      if (corruptNodes != null && corruptNodes.contains(node)) {
        state = "(corrupt)";
      } else if (node.isDecommissioned() || 
          node.isDecommissionInProgress()) {
        state = "(decommissioned)";
      }
      
      if (node.areBlockContentsStale()) {
        state += " (block deletions maybe out of date)";
      }
      out.print(" " + node + state + " : ");
    }
    out.println("");
  }

  /** @return maxReplicationStreams */
  public int getMaxReplicationStreams() {
    return maxReplicationStreams;
  }

  /**
   * @param block
   * @return true if the block has minimum replicas
   */
  public boolean checkMinReplication(Block block) {
    return (countNodes(block).liveReplicas() >= minReplication);
  }

  /**
   * Commit a block of a file
   * 
   * @param block block to be committed
   * @param commitBlock - contains client reported block length and generation
   * @return true if the block is changed to committed state.
   * @throws IOException if the block does not have at least a minimal number
   * of replicas reported from data-nodes.
   */
  private boolean commitBlock(final BlockInfoUnderConstruction block,
      final Block commitBlock) throws IOException {
    if (block.getBlockUCState() == BlockUCState.COMMITTED)
      return false;
    assert block.getNumBytes() <= commitBlock.getNumBytes() :
      "commitBlock length is less than the stored one "
      + commitBlock.getNumBytes() + " vs. " + block.getNumBytes();
    block.commitBlock(commitBlock);
    return true;
  }
  
  /**
   * Commit the last block of the file and mark it as complete if it has
   * meets the minimum replication requirement
   * 
   * @param fileINode file inode
   * @param commitBlock - contains client reported block length and generation
   * @return true if the last block is changed to committed state.
   * @throws IOException if the block does not have at least a minimal number
   * of replicas reported from data-nodes.
   */
  public boolean commitOrCompleteLastBlock(INodeFileUnderConstruction fileINode, 
      Block commitBlock) throws IOException {
    if(commitBlock == null)
      return false; // not committing, this is a block allocation retry
    BlockInfo lastBlock = fileINode.getLastBlock();
    if(lastBlock == null)
      return false; // no blocks in file yet
    if(lastBlock.isComplete())
      return false; // already completed (e.g. by syncBlock)
    
    final boolean b = commitBlock((BlockInfoUnderConstruction)lastBlock, commitBlock);
    if(countNodes(lastBlock).liveReplicas() >= minReplication)
      completeBlock(fileINode,fileINode.numBlocks()-1, false);
    return b;
  }

  /**
   * Convert a specified block of the file to a complete block.
   * @param fileINode file
   * @param blkIndex  block index in the file
   * @throws IOException if the block does not have at least a minimal number
   * of replicas reported from data-nodes.
   */
  private BlockInfo completeBlock(final INodeFile fileINode,
<<<<<<< HEAD
      final int blkIndex, boolean force) throws IOException {
=======
      final int blkIndex) throws IOException {
    return completeBlock(fileINode, blkIndex, false);
  }

  public BlockInfo completeBlock(final INodeFile fileINode, 
      final int blkIndex, final boolean force) throws IOException {
>>>>>>> 2a2faac0
    if(blkIndex < 0)
      return null;
    BlockInfo curBlock = fileINode.getBlocks()[blkIndex];
    if(curBlock.isComplete())
      return curBlock;
    BlockInfoUnderConstruction ucBlock = (BlockInfoUnderConstruction)curBlock;
<<<<<<< HEAD
    int numNodes = ucBlock.numNodes();
    if (!force && numNodes < minReplication)
=======
    if(!force && ucBlock.numNodes() < minReplication)
>>>>>>> 2a2faac0
      throw new IOException("Cannot complete block: " +
          "block does not satisfy minimal replication requirement.");
    if(!force && ucBlock.getBlockUCState() != BlockUCState.COMMITTED)
      throw new IOException(
          "Cannot complete block: block has not been COMMITTED by the client");
    BlockInfo completeBlock = ucBlock.convertToCompleteBlock();
    // replace penultimate block in file
    fileINode.setBlock(blkIndex, completeBlock);
    
    // Since safe-mode only counts complete blocks, and we now have
    // one more complete block, we need to adjust the total up, and
    // also count it as safe, if we have at least the minimum replica
    // count. (We may not have the minimum replica count yet if this is
    // a "forced" completion when a file is getting closed by an
    // OP_CLOSE edit on the standby).
    namesystem.adjustSafeModeBlockTotals(0, 1);
    namesystem.incrementSafeBlockCount(
        Math.min(numNodes, minReplication));
    
    // replace block in the blocksMap
    return blocksMap.replaceBlock(completeBlock);
  }

  private BlockInfo completeBlock(final INodeFile fileINode,
      final BlockInfo block, boolean force) throws IOException {
    BlockInfo[] fileBlocks = fileINode.getBlocks();
    for(int idx = 0; idx < fileBlocks.length; idx++)
      if(fileBlocks[idx] == block) {
        return completeBlock(fileINode, idx, force);
      }
    return block;
  }
  
  /**
   * Force the given block in the given file to be marked as complete,
   * regardless of whether enough replicas are present. This is necessary
   * when tailing edit logs as a Standby.
   */
  public BlockInfo forceCompleteBlock(final INodeFile fileINode,
      final BlockInfoUnderConstruction block) throws IOException {
    block.commitBlock(block);
    return completeBlock(fileINode, block, true);
  }

  
  /**
   * Convert the last block of the file to an under construction block.<p>
   * The block is converted only if the file has blocks and the last one
   * is a partial block (its size is less than the preferred block size).
   * The converted block is returned to the client.
   * The client uses the returned block locations to form the data pipeline
   * for this block.<br>
   * The methods returns null if there is no partial block at the end.
   * The client is supposed to allocate a new block with the next call.
   *
   * @param fileINode file
   * @return the last block locations if the block is partial or null otherwise
   */
  public LocatedBlock convertLastBlockToUnderConstruction(
      INodeFileUnderConstruction fileINode) throws IOException {
    BlockInfo oldBlock = fileINode.getLastBlock();
    if(oldBlock == null ||
        fileINode.getPreferredBlockSize() == oldBlock.getNumBytes())
      return null;
    assert oldBlock == getStoredBlock(oldBlock) :
      "last block of the file is not in blocksMap";

    DatanodeDescriptor[] targets = getNodes(oldBlock);

    BlockInfoUnderConstruction ucBlock =
      fileINode.setLastBlock(oldBlock, targets);
    blocksMap.replaceBlock(ucBlock);

    // Remove block from replication queue.
    updateNeededReplications(oldBlock, 0, 0);

    // remove this block from the list of pending blocks to be deleted. 
    for (DatanodeDescriptor dd : targets) {
      String datanodeId = dd.getStorageID();
      invalidateBlocks.remove(datanodeId, oldBlock);
    }
    
    // Adjust safe-mode totals, since under-construction blocks don't
    // count in safe-mode.
    namesystem.adjustSafeModeBlockTotals(
        // decrement safe if we had enough
        targets.length >= minReplication ? -1 : 0,
        // always decrement total blocks
        -1);

    final long fileLength = fileINode.computeContentSummary().getLength();
    final long pos = fileLength - ucBlock.getNumBytes();
    return createLocatedBlock(ucBlock, pos, AccessMode.WRITE);
  }

  /**
   * Get all valid locations of the block
   */
  private List<String> getValidLocations(Block block) {
    ArrayList<String> machineSet =
      new ArrayList<String>(blocksMap.numNodes(block));
    for(Iterator<DatanodeDescriptor> it =
      blocksMap.nodeIterator(block); it.hasNext();) {
      String storageID = it.next().getStorageID();
      // filter invalidate replicas
      if(!invalidateBlocks.contains(storageID, block)) {
        machineSet.add(storageID);
      }
    }
    return machineSet;
  }

  private List<LocatedBlock> createLocatedBlockList(final BlockInfo[] blocks,
      final long offset, final long length, final int nrBlocksToReturn,
      final AccessMode mode) throws IOException {
    int curBlk = 0;
    long curPos = 0, blkSize = 0;
    int nrBlocks = (blocks[0].getNumBytes() == 0) ? 0 : blocks.length;
    for (curBlk = 0; curBlk < nrBlocks; curBlk++) {
      blkSize = blocks[curBlk].getNumBytes();
      assert blkSize > 0 : "Block of size 0";
      if (curPos + blkSize > offset) {
        break;
      }
      curPos += blkSize;
    }

    if (nrBlocks > 0 && curBlk == nrBlocks)   // offset >= end of file
      return Collections.<LocatedBlock>emptyList();

    long endOff = offset + length;
    List<LocatedBlock> results = new ArrayList<LocatedBlock>(blocks.length);
    do {
      results.add(createLocatedBlock(blocks[curBlk], curPos, mode));
      curPos += blocks[curBlk].getNumBytes();
      curBlk++;
    } while (curPos < endOff 
          && curBlk < blocks.length
          && results.size() < nrBlocksToReturn);
    return results;
  }

  private LocatedBlock createLocatedBlock(final BlockInfo blk, final long pos,
    final BlockTokenSecretManager.AccessMode mode) throws IOException {
    final LocatedBlock lb = createLocatedBlock(blk, pos);
    if (mode != null) {
      setBlockToken(lb, mode);
    }
    return lb;
  }

  /** @return a LocatedBlock for the given block */
  private LocatedBlock createLocatedBlock(final BlockInfo blk, final long pos
      ) throws IOException {
    if (blk instanceof BlockInfoUnderConstruction) {
      if (blk.isComplete()) {
        throw new IOException(
            "blk instanceof BlockInfoUnderConstruction && blk.isComplete()"
            + ", blk=" + blk);
      }
      final BlockInfoUnderConstruction uc = (BlockInfoUnderConstruction)blk;
      final DatanodeDescriptor[] locations = uc.getExpectedLocations();
      final ExtendedBlock eb = new ExtendedBlock(namesystem.getBlockPoolId(), blk);
      return new LocatedBlock(eb, locations, pos, false);
    }

    // get block locations
    final int numCorruptNodes = countNodes(blk).corruptReplicas();
    final int numCorruptReplicas = corruptReplicas.numCorruptReplicas(blk);
    if (numCorruptNodes != numCorruptReplicas) {
      LOG.warn("Inconsistent number of corrupt replicas for "
          + blk + " blockMap has " + numCorruptNodes
          + " but corrupt replicas map has " + numCorruptReplicas);
    }

    final int numNodes = blocksMap.numNodes(blk);
    final boolean isCorrupt = numCorruptNodes == numNodes;
    final int numMachines = isCorrupt ? numNodes: numNodes - numCorruptNodes;
    final DatanodeDescriptor[] machines = new DatanodeDescriptor[numMachines];
    int j = 0;
    if (numMachines > 0) {
      for(Iterator<DatanodeDescriptor> it = blocksMap.nodeIterator(blk);
          it.hasNext();) {
        final DatanodeDescriptor d = it.next();
        final boolean replicaCorrupt = corruptReplicas.isReplicaCorrupt(blk, d);
        if (isCorrupt || (!isCorrupt && !replicaCorrupt))
          machines[j++] = d;
      }
    }
    assert j == machines.length :
      "isCorrupt: " + isCorrupt + 
      " numMachines: " + numMachines +
      " numNodes: " + numNodes +
      " numCorrupt: " + numCorruptNodes +
      " numCorruptRepls: " + numCorruptReplicas;
    final ExtendedBlock eb = new ExtendedBlock(namesystem.getBlockPoolId(), blk);
    return new LocatedBlock(eb, machines, pos, isCorrupt);
  }

  /** Create a LocatedBlocks. */
  public LocatedBlocks createLocatedBlocks(final BlockInfo[] blocks,
      final long fileSizeExcludeBlocksUnderConstruction,
      final boolean isFileUnderConstruction,
      final long offset, final long length, final boolean needBlockToken
      ) throws IOException {
    assert namesystem.hasReadOrWriteLock();
    if (blocks == null) {
      return null;
    } else if (blocks.length == 0) {
      return new LocatedBlocks(0, isFileUnderConstruction,
          Collections.<LocatedBlock>emptyList(), null, false);
    } else {
      if (LOG.isDebugEnabled()) {
        LOG.debug("blocks = " + java.util.Arrays.asList(blocks));
      }
      final AccessMode mode = needBlockToken? AccessMode.READ: null;
      final List<LocatedBlock> locatedblocks = createLocatedBlockList(
          blocks, offset, length, Integer.MAX_VALUE, mode);

      final BlockInfo last = blocks[blocks.length - 1];
      final long lastPos = last.isComplete()?
          fileSizeExcludeBlocksUnderConstruction - last.getNumBytes()
          : fileSizeExcludeBlocksUnderConstruction;
      final LocatedBlock lastlb = createLocatedBlock(last, lastPos, mode);
      return new LocatedBlocks(
          fileSizeExcludeBlocksUnderConstruction, isFileUnderConstruction,
          locatedblocks, lastlb, last.isComplete());
    }
  }

  /** @return current access keys. */
  public ExportedBlockKeys getBlockKeys() {
    return isBlockTokenEnabled()? blockTokenSecretManager.exportKeys()
        : ExportedBlockKeys.DUMMY_KEYS;
  }

  /** Generate a block token for the located block. */
  public void setBlockToken(final LocatedBlock b,
      final BlockTokenSecretManager.AccessMode mode) throws IOException {
    if (isBlockTokenEnabled()) {
      b.setBlockToken(blockTokenSecretManager.generateToken(b.getBlock(), 
          EnumSet.of(mode)));
    }    
  }

  void addKeyUpdateCommand(final List<DatanodeCommand> cmds,
      final DatanodeDescriptor nodeinfo) {
    // check access key update
    if (isBlockTokenEnabled() && nodeinfo.needKeyUpdate) {
      cmds.add(new KeyUpdateCommand(blockTokenSecretManager.exportKeys()));
      nodeinfo.needKeyUpdate = false;
    }
  }

  /**
   * Clamp the specified replication between the minimum and the maximum
   * replication levels.
   */
  public short adjustReplication(short replication) {
    return replication < minReplication? minReplication
        : replication > maxReplication? maxReplication: replication;
  }

  /**
   * Check whether the replication parameter is within the range
   * determined by system configuration.
   */
   public void verifyReplication(String src,
                          short replication,
                          String clientName) throws IOException {

    if (replication >= minReplication && replication <= maxReplication) {
      //common case. avoid building 'text'
      return;
    }
    
    String text = "file " + src 
      + ((clientName != null) ? " on client " + clientName : "")
      + ".\n"
      + "Requested replication " + replication;

    if (replication > maxReplication)
      throw new IOException(text + " exceeds maximum " + maxReplication);

    if (replication < minReplication)
      throw new IOException(text + " is less than the required minimum " +
                            minReplication);
  }

  /**
   * return a list of blocks & their locations on <code>datanode</code> whose
   * total size is <code>size</code>
   * 
   * @param datanode on which blocks are located
   * @param size total size of blocks
   */
  public BlocksWithLocations getBlocks(DatanodeID datanode, long size
      ) throws IOException {
    namesystem.readLock();
    try {
      namesystem.checkSuperuserPrivilege();
      return getBlocksWithLocations(datanode, size);  
    } finally {
      namesystem.readUnlock();
    }
  }

  /** Get all blocks with location information from a datanode. */
  private BlocksWithLocations getBlocksWithLocations(final DatanodeID datanode,
      final long size) throws UnregisteredNodeException {
    final DatanodeDescriptor node = getDatanodeManager().getDatanode(datanode);
    if (node == null) {
      NameNode.stateChangeLog.warn("BLOCK* getBlocks: "
          + "Asking for blocks from an unrecorded node " + datanode.getName());
      throw new HadoopIllegalArgumentException(
          "Datanode " + datanode.getName() + " not found.");
    }

    int numBlocks = node.numBlocks();
    if(numBlocks == 0) {
      return new BlocksWithLocations(new BlockWithLocations[0]);
    }
    Iterator<BlockInfo> iter = node.getBlockIterator();
    int startBlock = DFSUtil.getRandom().nextInt(numBlocks); // starting from a random block
    // skip blocks
    for(int i=0; i<startBlock; i++) {
      iter.next();
    }
    List<BlockWithLocations> results = new ArrayList<BlockWithLocations>();
    long totalSize = 0;
    BlockInfo curBlock;
    while(totalSize<size && iter.hasNext()) {
      curBlock = iter.next();
      if(!curBlock.isComplete())  continue;
      totalSize += addBlock(curBlock, results);
    }
    if(totalSize<size) {
      iter = node.getBlockIterator(); // start from the beginning
      for(int i=0; i<startBlock&&totalSize<size; i++) {
        curBlock = iter.next();
        if(!curBlock.isComplete())  continue;
        totalSize += addBlock(curBlock, results);
      }
    }

    return new BlocksWithLocations(
        results.toArray(new BlockWithLocations[results.size()]));
  }

   
  /** Remove the blocks associated to the given datanode. */
  void removeBlocksAssociatedTo(final DatanodeDescriptor node) {
    final Iterator<? extends Block> it = node.getBlockIterator();
    while(it.hasNext()) {
      removeStoredBlock(it.next(), node);
    }

    node.resetBlocks();
    invalidateBlocks.remove(node.getStorageID());
    
    // If the DN hasn't block-reported since the most recent
    // failover, then we may have been holding up on processing
    // over-replicated blocks because of it. But we can now
    // process those blocks.
    if (node.areBlockContentsStale()) {
      rescanPostponedMisreplicatedBlocks();
    }
  }

  /**
   * Adds block to list of blocks which will be invalidated on specified
   * datanode and log the operation
   */
  void addToInvalidates(final Block block, final DatanodeInfo datanode) {
    invalidateBlocks.add(block, datanode, true);
  }

  /**
   * Adds block to list of blocks which will be invalidated on all its
   * datanodes.
   */
  private void addToInvalidates(Block b) {
    StringBuilder datanodes = new StringBuilder();
    for (Iterator<DatanodeDescriptor> it = blocksMap.nodeIterator(b); it
        .hasNext();) {
      DatanodeDescriptor node = it.next();
      invalidateBlocks.add(b, node, false);
      datanodes.append(node.getName()).append(" ");
    }
    if (datanodes.length() != 0) {
      NameNode.stateChangeLog.info("BLOCK* addToInvalidates: "
          + b + " to " + datanodes.toString());
    }
  }

  /**
   * Mark the block belonging to datanode as corrupt
   * @param blk Block to be marked as corrupt
   * @param dn Datanode which holds the corrupt replica
   */
  public void findAndMarkBlockAsCorrupt(final ExtendedBlock blk,
      final DatanodeInfo dn) throws IOException {
    assert namesystem.hasWriteLock();
    final BlockInfo storedBlock = getStoredBlock(blk.getLocalBlock());
    if (storedBlock == null) {
      // Check if the replica is in the blockMap, if not
      // ignore the request for now. This could happen when BlockScanner
      // thread of Datanode reports bad block before Block reports are sent
      // by the Datanode on startup
      NameNode.stateChangeLog.info("BLOCK* findAndMarkBlockAsCorrupt: "
          + blk + " not found.");
      return;
    }
    markBlockAsCorrupt(storedBlock, dn);
  }

  private void markBlockAsCorrupt(BlockInfo storedBlock,
                                  DatanodeInfo dn) throws IOException {
    assert storedBlock != null : "storedBlock should not be null";
    DatanodeDescriptor node = getDatanodeManager().getDatanode(dn);
    if (node == null) {
      throw new IOException("Cannot mark block " + 
                            storedBlock.getBlockName() +
                            " as corrupt because datanode " + dn.getName() +
                            " does not exist. ");
    }

    INodeFile inode = storedBlock.getINode();
    if (inode == null) {
      NameNode.stateChangeLog.info("BLOCK markBlockAsCorrupt: " +
                                   "block " + storedBlock +
                                   " could not be marked as corrupt as it" +
                                   " does not belong to any file");
      addToInvalidates(storedBlock, node);
      return;
    } 

    // Add replica to the data-node if it is not already there
    node.addBlock(storedBlock);

    // Add this replica to corruptReplicas Map
    corruptReplicas.addToCorruptReplicasMap(storedBlock, node);
    if (countNodes(storedBlock).liveReplicas() >= inode.getReplication()) {
      // the block is over-replicated so invalidate the replicas immediately
      invalidateBlock(storedBlock, node);
    } else if (namesystem.isPopulatingReplQueues()) {
      // add the block to neededReplication
      updateNeededReplications(storedBlock, -1, 0);
    }
  }

  /**
   * Invalidates the given block on the given datanode.
   */
  private void invalidateBlock(Block blk, DatanodeInfo dn)
      throws IOException {
    NameNode.stateChangeLog.info("BLOCK* invalidateBlock: "
                                 + blk + " on " + dn.getName());
    DatanodeDescriptor node = getDatanodeManager().getDatanode(dn);
    if (node == null) {
      throw new IOException("Cannot invalidate block " + blk
          + " because datanode " + dn.getName() + " does not exist.");
    }

    // Check how many copies we have of the block
    NumberReplicas nr = countNodes(blk);
    if (nr.replicasOnStaleNodes() > 0) {
      NameNode.stateChangeLog.info("BLOCK* invalidateBlocks: postponing " +
          "invalidation of block " + blk + " on " + dn + " because " +
          nr.replicasOnStaleNodes() + " replica(s) are located on nodes " +
          "with potentially out-of-date block reports.");
      postponeBlock(blk);

    } else if (nr.liveReplicas() >= 1) {
      // If we have at least one copy on a live node, then we can delete it.
      addToInvalidates(blk, dn);
      removeStoredBlock(blk, node);
      if(NameNode.stateChangeLog.isDebugEnabled()) {
        NameNode.stateChangeLog.debug("BLOCK* invalidateBlocks: "
            + blk + " on " + dn.getName() + " listed for deletion.");
      }
    } else {
      NameNode.stateChangeLog.info("BLOCK* invalidateBlocks: " + blk + " on "
          + dn.getName() + " is the only copy and was not deleted.");
    }
  }

  private void postponeBlock(Block blk) {
    if (postponedMisreplicatedBlocks.add(blk)) {
      postponedMisreplicatedBlocksCount++;
    }
  }
  
  
  void updateState() {
    pendingReplicationBlocksCount = pendingReplications.size();
    underReplicatedBlocksCount = neededReplications.size();
    corruptReplicaBlocksCount = corruptReplicas.size();
  }

  /** Return number of under-replicated but not missing blocks */
  public int getUnderReplicatedNotMissingBlocks() {
    return neededReplications.getUnderReplicatedBlockCount();
  }
  
  /**
   * Schedule blocks for deletion at datanodes
   * @param nodesToProcess number of datanodes to schedule deletion work
   * @return total number of block for deletion
   */
  int computeInvalidateWork(int nodesToProcess) {
    final List<String> nodes = invalidateBlocks.getStorageIDs();
    Collections.shuffle(nodes);

    nodesToProcess = Math.min(nodes.size(), nodesToProcess);

    int blockCnt = 0;
    for(int nodeCnt = 0; nodeCnt < nodesToProcess; nodeCnt++ ) {
      blockCnt += invalidateWorkForOneNode(nodes.get(nodeCnt));
    }
    return blockCnt;
  }

  /**
   * Scan blocks in {@link #neededReplications} and assign replication
   * work to data-nodes they belong to.
   *
   * The number of process blocks equals either twice the number of live
   * data-nodes or the number of under-replicated blocks whichever is less.
   *
   * @return number of blocks scheduled for replication during this iteration.
   */
  int computeReplicationWork(int blocksToProcess) throws IOException {
    List<List<Block>> blocksToReplicate = null;
    namesystem.writeLock();
    try {
      // Choose the blocks to be replicated
      blocksToReplicate = neededReplications
          .chooseUnderReplicatedBlocks(blocksToProcess);
    } finally {
      namesystem.writeUnlock();
    }
    return computeReplicationWorkForBlocks(blocksToReplicate);
  }

  /** Replicate a set of blocks
   *
   * @param blocksToReplicate blocks to be replicated, for each priority
   * @return the number of blocks scheduled for replication
   */
  @VisibleForTesting
  int computeReplicationWorkForBlocks(List<List<Block>> blocksToReplicate) {
    int requiredReplication, numEffectiveReplicas;
    List<DatanodeDescriptor> containingNodes, liveReplicaNodes;
    DatanodeDescriptor srcNode;
    INodeFile fileINode = null;
    int additionalReplRequired;

    int scheduledWork = 0;
    List<ReplicationWork> work = new LinkedList<ReplicationWork>();

    namesystem.writeLock();
    try {
      synchronized (neededReplications) {
        for (int priority = 0; priority < blocksToReplicate.size(); priority++) {
          for (Block block : blocksToReplicate.get(priority)) {
            // block should belong to a file
            fileINode = blocksMap.getINode(block);
            // abandoned block or block reopened for append
            if(fileINode == null || fileINode.isUnderConstruction()) {
              neededReplications.remove(block, priority); // remove from neededReplications
              neededReplications.decrementReplicationIndex(priority);
              continue;
            }

            requiredReplication = fileINode.getReplication();

            // get a source data-node
            containingNodes = new ArrayList<DatanodeDescriptor>();
            liveReplicaNodes = new ArrayList<DatanodeDescriptor>();
            NumberReplicas numReplicas = new NumberReplicas();
            srcNode = chooseSourceDatanode(
                block, containingNodes, liveReplicaNodes, numReplicas);
            if(srcNode == null) { // block can not be replicated from any node
              LOG.debug("Block " + block + " cannot be repl from any node");
              continue;
          }

            assert liveReplicaNodes.size() == numReplicas.liveReplicas();
            // do not schedule more if enough replicas is already pending
            numEffectiveReplicas = numReplicas.liveReplicas() +
                                    pendingReplications.getNumReplicas(block);
      
            if (numEffectiveReplicas >= requiredReplication) {
              if ( (pendingReplications.getNumReplicas(block) > 0) ||
                   (blockHasEnoughRacks(block)) ) {
                neededReplications.remove(block, priority); // remove from neededReplications
                neededReplications.decrementReplicationIndex(priority);
                NameNode.stateChangeLog.info("BLOCK* "
                    + "Removing block " + block
                    + " from neededReplications as it has enough replicas.");
                continue;
              }
            }

            if (numReplicas.liveReplicas() < requiredReplication) {
              additionalReplRequired = requiredReplication
                  - numEffectiveReplicas;
            } else {
              additionalReplRequired = 1; // Needed on a new rack
            }
            work.add(new ReplicationWork(block, fileINode, srcNode,
                containingNodes, liveReplicaNodes, additionalReplRequired,
                priority));
          }
        }
      }
    } finally {
      namesystem.writeUnlock();
    }

    HashMap<Node, Node> excludedNodes
        = new HashMap<Node, Node>();
    for(ReplicationWork rw : work){
      // Exclude all of the containing nodes from being targets.
      // This list includes decommissioning or corrupt nodes.
      excludedNodes.clear();
      for (DatanodeDescriptor dn : rw.containingNodes) {
        excludedNodes.put(dn, dn);
      }

      // choose replication targets: NOT HOLDING THE GLOBAL LOCK
      // It is costly to extract the filename for which chooseTargets is called,
      // so for now we pass in the Inode itself.
      rw.targets = blockplacement.chooseTarget(rw.fileINode,
          rw.additionalReplRequired, rw.srcNode, rw.liveReplicaNodes,
          excludedNodes, rw.block.getNumBytes());
    }

    namesystem.writeLock();
    try {
      for(ReplicationWork rw : work){
        DatanodeDescriptor[] targets = rw.targets;
        if(targets == null || targets.length == 0){
          rw.targets = null;
          continue;
        }

        synchronized (neededReplications) {
          Block block = rw.block;
          int priority = rw.priority;
          // Recheck since global lock was released
          // block should belong to a file
          fileINode = blocksMap.getINode(block);
          // abandoned block or block reopened for append
          if(fileINode == null || fileINode.isUnderConstruction()) {
            neededReplications.remove(block, priority); // remove from neededReplications
            rw.targets = null;
            neededReplications.decrementReplicationIndex(priority);
            continue;
          }
          requiredReplication = fileINode.getReplication();

          // do not schedule more if enough replicas is already pending
          NumberReplicas numReplicas = countNodes(block);
          numEffectiveReplicas = numReplicas.liveReplicas() +
            pendingReplications.getNumReplicas(block);

          if (numEffectiveReplicas >= requiredReplication) {
            if ( (pendingReplications.getNumReplicas(block) > 0) ||
                 (blockHasEnoughRacks(block)) ) {
              neededReplications.remove(block, priority); // remove from neededReplications
              neededReplications.decrementReplicationIndex(priority);
              rw.targets = null;
              NameNode.stateChangeLog.info("BLOCK* "
                  + "Removing block " + block
                  + " from neededReplications as it has enough replicas.");
              continue;
            }
          }

          if ( (numReplicas.liveReplicas() >= requiredReplication) &&
               (!blockHasEnoughRacks(block)) ) {
            if (rw.srcNode.getNetworkLocation().equals(targets[0].getNetworkLocation())) {
              //No use continuing, unless a new rack in this case
              continue;
            }
          }

          // Add block to the to be replicated list
          rw.srcNode.addBlockToBeReplicated(block, targets);
          scheduledWork++;

          for (DatanodeDescriptor dn : targets) {
            dn.incBlocksScheduled();
          }

          // Move the block-replication into a "pending" state.
          // The reason we use 'pending' is so we can retry
          // replications that fail after an appropriate amount of time.
          pendingReplications.add(block, targets.length);
          if(NameNode.stateChangeLog.isDebugEnabled()) {
            NameNode.stateChangeLog.debug(
                "BLOCK* block " + block
                + " is moved from neededReplications to pendingReplications");
          }

          // remove from neededReplications
          if(numEffectiveReplicas + targets.length >= requiredReplication) {
            neededReplications.remove(block, priority); // remove from neededReplications
            neededReplications.decrementReplicationIndex(priority);
          }
        }
      }
    } finally {
      namesystem.writeUnlock();
    }

    if (NameNode.stateChangeLog.isInfoEnabled()) {
      // log which blocks have been scheduled for replication
      for(ReplicationWork rw : work){
        DatanodeDescriptor[] targets = rw.targets;
        if (targets != null && targets.length != 0) {
          StringBuilder targetList = new StringBuilder("datanode(s)");
          for (int k = 0; k < targets.length; k++) {
            targetList.append(' ');
            targetList.append(targets[k].getName());
          }
          NameNode.stateChangeLog.info(
                  "BLOCK* ask "
                  + rw.srcNode.getName() + " to replicate "
                  + rw.block + " to " + targetList);
        }
      }
    }
    if(NameNode.stateChangeLog.isDebugEnabled()) {
        NameNode.stateChangeLog.debug(
          "BLOCK* neededReplications = " + neededReplications.size()
          + " pendingReplications = " + pendingReplications.size());
    }

    return scheduledWork;
  }

  /**
   * Choose target datanodes according to the replication policy.
   * @throws IOException if the number of targets < minimum replication.
   * @see BlockPlacementPolicy#chooseTarget(String, int, DatanodeDescriptor, HashMap, long)
   */
  public DatanodeDescriptor[] chooseTarget(final String src,
      final int numOfReplicas, final DatanodeDescriptor client,
      final HashMap<Node, Node> excludedNodes,
      final long blocksize) throws IOException {
    // choose targets for the new block to be allocated.
    final DatanodeDescriptor targets[] = blockplacement.chooseTarget(
        src, numOfReplicas, client, excludedNodes, blocksize);
    if (targets.length < minReplication) {
      throw new IOException("File " + src + " could only be replicated to "
          + targets.length + " nodes instead of minReplication (="
          + minReplication + ").  There are "
          + getDatanodeManager().getNetworkTopology().getNumOfLeaves()
          + " datanode(s) running and "
          + (excludedNodes == null? "no": excludedNodes.size())
          + " node(s) are excluded in this operation.");
    }
    return targets;
  }

  /**
   * Parse the data-nodes the block belongs to and choose one,
   * which will be the replication source.
   *
   * We prefer nodes that are in DECOMMISSION_INPROGRESS state to other nodes
   * since the former do not have write traffic and hence are less busy.
   * We do not use already decommissioned nodes as a source.
   * Otherwise we choose a random node among those that did not reach their
   * replication limit.
   *
   * In addition form a list of all nodes containing the block
   * and calculate its replication numbers.
   */
  private DatanodeDescriptor chooseSourceDatanode(
                                    Block block,
                                    List<DatanodeDescriptor> containingNodes,
                                    List<DatanodeDescriptor> nodesContainingLiveReplicas,
                                    NumberReplicas numReplicas) {
    containingNodes.clear();
    nodesContainingLiveReplicas.clear();
    DatanodeDescriptor srcNode = null;
    int live = 0;
    int decommissioned = 0;
    int corrupt = 0;
    int excess = 0;
    Iterator<DatanodeDescriptor> it = blocksMap.nodeIterator(block);
    Collection<DatanodeDescriptor> nodesCorrupt = corruptReplicas.getNodes(block);
    while(it.hasNext()) {
      DatanodeDescriptor node = it.next();
      LightWeightLinkedSet<Block> excessBlocks =
        excessReplicateMap.get(node.getStorageID());
      if ((nodesCorrupt != null) && (nodesCorrupt.contains(node)))
        corrupt++;
      else if (node.isDecommissionInProgress() || node.isDecommissioned())
        decommissioned++;
      else if (excessBlocks != null && excessBlocks.contains(block)) {
        excess++;
      } else {
        nodesContainingLiveReplicas.add(node);
        live++;
      }
      containingNodes.add(node);
      // Check if this replica is corrupt
      // If so, do not select the node as src node
      if ((nodesCorrupt != null) && nodesCorrupt.contains(node))
        continue;
      if(node.getNumberOfBlocksToBeReplicated() >= maxReplicationStreams)
        continue; // already reached replication limit
      // the block must not be scheduled for removal on srcNode
      if(excessBlocks != null && excessBlocks.contains(block))
        continue;
      // never use already decommissioned nodes
      if(node.isDecommissioned())
        continue;
      // we prefer nodes that are in DECOMMISSION_INPROGRESS state
      if(node.isDecommissionInProgress() || srcNode == null) {
        srcNode = node;
        continue;
      }
      if(srcNode.isDecommissionInProgress())
        continue;
      // switch to a different node randomly
      // this to prevent from deterministically selecting the same node even
      // if the node failed to replicate the block on previous iterations
      if(DFSUtil.getRandom().nextBoolean())
        srcNode = node;
    }
    if(numReplicas != null)
      numReplicas.initialize(live, decommissioned, corrupt, excess, 0);
    return srcNode;
  }

  /**
   * If there were any replication requests that timed out, reap them
   * and put them back into the neededReplication queue
   */
  private void processPendingReplications() {
    Block[] timedOutItems = pendingReplications.getTimedOutBlocks();
    if (timedOutItems != null) {
      namesystem.writeLock();
      try {
        for (int i = 0; i < timedOutItems.length; i++) {
          NumberReplicas num = countNodes(timedOutItems[i]);
          if (isNeededReplication(timedOutItems[i], getReplication(timedOutItems[i]),
                                 num.liveReplicas())) {
            neededReplications.add(timedOutItems[i],
                                   num.liveReplicas(),
                                   num.decommissionedReplicas(),
                                   getReplication(timedOutItems[i]));
          }
        }
      } finally {
        namesystem.writeUnlock();
      }
      /* If we know the target datanodes where the replication timedout,
       * we could invoke decBlocksScheduled() on it. Its ok for now.
       */
    }
  }
  
  /**
   * StatefulBlockInfo is used to build the "toUC" list, which is a list of
   * updates to the information about under-construction blocks.
   * Besides the block in question, it provides the ReplicaState
   * reported by the datanode in the block report. 
   */
  private static class StatefulBlockInfo {
    final BlockInfoUnderConstruction storedBlock;
    final ReplicaState reportedState;
    
    StatefulBlockInfo(BlockInfoUnderConstruction storedBlock, 
        ReplicaState reportedState) {
      this.storedBlock = storedBlock;
      this.reportedState = reportedState;
    }
  }

  /**
   * The given datanode is reporting all its blocks.
   * Update the (machine-->blocklist) and (block-->machinelist) maps.
   */
  public void processReport(final DatanodeID nodeID, final String poolId,
      final BlockListAsLongs newReport) throws IOException {
    namesystem.writeLock();
    final long startTime = Util.now(); //after acquiring write lock
    final long endTime;
    try {
      final DatanodeDescriptor node = datanodeManager.getDatanode(nodeID);
      if (node == null || !node.isAlive) {
        throw new IOException("ProcessReport from dead or unregistered node: "
                              + nodeID.getName());
      }

      // To minimize startup time, we discard any second (or later) block reports
      // that we receive while still in startup phase.
      if (namesystem.isInStartupSafeMode() && !node.isFirstBlockReport()) {
        NameNode.stateChangeLog.info("BLOCK* processReport: "
            + "discarded non-initial block report from " + nodeID.getName()
            + " because namenode still in startup phase");
        return;
      }

      if (node.numBlocks() == 0) {
        // The first block report can be processed a lot more efficiently than
        // ordinary block reports.  This shortens restart times.
        processFirstBlockReport(node, newReport);
      } else {
        processReport(node, newReport);
      }
      
      // Now that we have an up-to-date block report, we know that any
      // deletions from a previous NN iteration have been accounted for.
      boolean staleBefore = node.areBlockContentsStale();
      node.receivedBlockReport();
      if (staleBefore && !node.areBlockContentsStale()) {
        LOG.info("BLOCK* processReport: " +
            "Received first block report from " + node +
            " after becoming active. Its block contents are no longer" +
            " considered stale.");
        rescanPostponedMisreplicatedBlocks();
      }
      
    } finally {
      endTime = Util.now();
      namesystem.writeUnlock();
    }

    // Log the block report processing stats from Namenode perspective
    NameNode.getNameNodeMetrics().addBlockReport((int) (endTime - startTime));
    NameNode.stateChangeLog.info("BLOCK* processReport: from "
        + nodeID.getName() + ", blocks: " + newReport.getNumberOfBlocks()
        + ", processing time: " + (endTime - startTime) + " msecs");
  }

  /**
   * Rescan the list of blocks which were previously postponed.
   */
  private void rescanPostponedMisreplicatedBlocks() {
    for (Iterator<Block> it = postponedMisreplicatedBlocks.iterator();
         it.hasNext();) {
      Block b = it.next();
      
      BlockInfo bi = blocksMap.getStoredBlock(b);
      if (bi == null) {
        if (LOG.isDebugEnabled()) {
          LOG.debug("BLOCK* rescanPostponedMisreplicatedBlocks: " +
              "Postponed mis-replicated block " + b + " no longer found " +
              "in block map.");
        }
        it.remove();
        postponedMisreplicatedBlocksCount--;
        continue;
      }
      MisReplicationResult res = processMisReplicatedBlock(bi);
      if (LOG.isDebugEnabled()) {
        LOG.debug("BLOCK* rescanPostponedMisreplicatedBlocks: " +
            "Re-scanned block " + b + ", result is " + res);
      }
      if (res != MisReplicationResult.POSTPONE) {
        it.remove();
        postponedMisreplicatedBlocksCount--;
      }
    }
  }
  
  private void processReport(final DatanodeDescriptor node,
      final BlockListAsLongs report) throws IOException {
    // Normal case:
    // Modify the (block-->datanode) map, according to the difference
    // between the old and new block report.
    //
    Collection<BlockInfo> toAdd = new LinkedList<BlockInfo>();
    Collection<Block> toRemove = new LinkedList<Block>();
    Collection<Block> toInvalidate = new LinkedList<Block>();
    Collection<BlockInfo> toCorrupt = new LinkedList<BlockInfo>();
    Collection<StatefulBlockInfo> toUC = new LinkedList<StatefulBlockInfo>();
    reportDiff(node, report, toAdd, toRemove, toInvalidate, toCorrupt, toUC);

    // Process the blocks on each queue
    for (StatefulBlockInfo b : toUC) { 
      addStoredBlockUnderConstruction(b.storedBlock, node, b.reportedState);
    }
    for (Block b : toRemove) {
      removeStoredBlock(b, node);
    }
    for (BlockInfo b : toAdd) {
      addStoredBlock(b, node, null, true);
    }
    for (Block b : toInvalidate) {
      NameNode.stateChangeLog.info("BLOCK* processReport: block "
          + b + " on " + node.getName() + " size " + b.getNumBytes()
          + " does not belong to any file.");
      addToInvalidates(b, node);
    }
    for (BlockInfo b : toCorrupt) {
      markBlockAsCorrupt(b, node);
    }
  }

  /**
   * processFirstBlockReport is intended only for processing "initial" block
   * reports, the first block report received from a DN after it registers.
   * It just adds all the valid replicas to the datanode, without calculating 
   * a toRemove list (since there won't be any).  It also silently discards 
   * any invalid blocks, thereby deferring their processing until 
   * the next block report.
   * @param node - DatanodeDescriptor of the node that sent the report
   * @param report - the initial block report, to be processed
   * @throws IOException 
   */
  private void processFirstBlockReport(final DatanodeDescriptor node,
      final BlockListAsLongs report) throws IOException {
    if (report == null) return;
    assert (namesystem.hasWriteLock());
    assert (node.numBlocks() == 0);
    BlockReportIterator itBR = report.getBlockReportIterator();

    boolean isStandby = namesystem.isInStandbyState();
    
    while(itBR.hasNext()) {
      Block iblk = itBR.next();
      ReplicaState reportedState = itBR.getCurrentReplicaState();
      
      if (isStandby &&
          namesystem.isGenStampInFuture(iblk.getGenerationStamp())) {
        queueReportedBlock(node, iblk, reportedState,
            QUEUE_REASON_FUTURE_GENSTAMP);
        continue;
      }
      
      BlockInfo storedBlock = blocksMap.getStoredBlock(iblk);
      // If block does not belong to any file, we are done.
      if (storedBlock == null) continue;
      
      // If block is corrupt, mark it and continue to next block.
      BlockUCState ucState = storedBlock.getBlockUCState();
      if (isReplicaCorrupt(iblk, reportedState, storedBlock, ucState, node)) {
        if (namesystem.isInStandbyState()) {
          // In the Standby, we may receive a block report for a file that we
          // just have an out-of-date gen-stamp or state for, for example.
          queueReportedBlock(node, iblk, reportedState,
              QUEUE_REASON_CORRUPT_STATE);
        } else {
          markBlockAsCorrupt(storedBlock, node);
        }
        continue;
      }
      
      // If block is under construction, add this replica to its list
      if (isBlockUnderConstruction(storedBlock, ucState, reportedState)) {
        ((BlockInfoUnderConstruction)storedBlock).addReplicaIfNotPresent(
            node, iblk, reportedState);
        //and fall through to next clause
      }      
      //add replica if appropriate
      if (reportedState == ReplicaState.FINALIZED) {
        addStoredBlockImmediate(storedBlock, node);
      }
    }
  }

  private void reportDiff(DatanodeDescriptor dn, 
      BlockListAsLongs newReport, 
      Collection<BlockInfo> toAdd,              // add to DatanodeDescriptor
      Collection<Block> toRemove,           // remove from DatanodeDescriptor
      Collection<Block> toInvalidate,       // should be removed from DN
      Collection<BlockInfo> toCorrupt,      // add to corrupt replicas list
      Collection<StatefulBlockInfo> toUC) { // add to under-construction list
    // place a delimiter in the list which separates blocks 
    // that have been reported from those that have not
    BlockInfo delimiter = new BlockInfo(new Block(), 1);
    boolean added = dn.addBlock(delimiter);
    assert added : "Delimiting block cannot be present in the node";
    int headIndex = 0; //currently the delimiter is in the head of the list
    int curIndex;

    if (newReport == null)
      newReport = new BlockListAsLongs();
    // scan the report and process newly reported blocks
    BlockReportIterator itBR = newReport.getBlockReportIterator();
    while(itBR.hasNext()) {
      Block iblk = itBR.next();
      ReplicaState iState = itBR.getCurrentReplicaState();
      BlockInfo storedBlock = processReportedBlock(dn, iblk, iState,
                                  toAdd, toInvalidate, toCorrupt, toUC);
      // move block to the head of the list
      if (storedBlock != null && (curIndex = storedBlock.findDatanode(dn)) >= 0) {
        headIndex = dn.moveBlockToHead(storedBlock, curIndex, headIndex);
      }
    }
    // collect blocks that have not been reported
    // all of them are next to the delimiter
    Iterator<? extends Block> it = new DatanodeDescriptor.BlockIterator(
        delimiter.getNext(0), dn);
    while(it.hasNext())
      toRemove.add(it.next());
    dn.removeBlock(delimiter);
  }

  /**
   * Process a block replica reported by the data-node.
   * No side effects except adding to the passed-in Collections.
   * 
   * <ol>
   * <li>If the block is not known to the system (not in blocksMap) then the
   * data-node should be notified to invalidate this block.</li>
   * <li>If the reported replica is valid that is has the same generation stamp
   * and length as recorded on the name-node, then the replica location should
   * be added to the name-node.</li>
   * <li>If the reported replica is not valid, then it is marked as corrupt,
   * which triggers replication of the existing valid replicas.
   * Corrupt replicas are removed from the system when the block
   * is fully replicated.</li>
   * <li>If the reported replica is for a block currently marked "under
   * construction" in the NN, then it should be added to the 
   * BlockInfoUnderConstruction's list of replicas.</li>
   * </ol>
   * 
   * @param dn descriptor for the datanode that made the report
   * @param block reported block replica
   * @param reportedState reported replica state
   * @param toAdd add to DatanodeDescriptor
   * @param toInvalidate missing blocks (not in the blocks map)
   *        should be removed from the data-node
   * @param toCorrupt replicas with unexpected length or generation stamp;
   *        add to corrupt replicas
   * @param toUC replicas of blocks currently under construction
   * @return the up-to-date stored block, if it should be kept.
   *         Otherwise, null.
   */
  private BlockInfo processReportedBlock(final DatanodeDescriptor dn, 
      final Block block, final ReplicaState reportedState, 
      final Collection<BlockInfo> toAdd, 
      final Collection<Block> toInvalidate, 
      final Collection<BlockInfo> toCorrupt,
      final Collection<StatefulBlockInfo> toUC) {
    
    if(LOG.isDebugEnabled()) {
      LOG.debug("Reported block " + block
          + " on " + dn.getName() + " size " + block.getNumBytes()
          + " replicaState = " + reportedState);
    }
  
    if (namesystem.isInStandbyState() &&
        namesystem.isGenStampInFuture(block.getGenerationStamp())) {
      queueReportedBlock(dn, block, reportedState,
          QUEUE_REASON_FUTURE_GENSTAMP);
      return null;
    }
    
    // find block by blockId
    BlockInfo storedBlock = blocksMap.getStoredBlock(block);
    if(storedBlock == null) {
      // If blocksMap does not contain reported block id,
      // the replica should be removed from the data-node.
      toInvalidate.add(new Block(block));
      return null;
    }
    BlockUCState ucState = storedBlock.getBlockUCState();
    
    // Block is on the NN
    if(LOG.isDebugEnabled()) {
      LOG.debug("In memory blockUCState = " + ucState);
    }

    // Ignore replicas already scheduled to be removed from the DN
    if(invalidateBlocks.contains(dn.getStorageID(), block)) {
/*  TODO: following assertion is incorrect, see HDFS-2668
assert storedBlock.findDatanode(dn) < 0 : "Block " + block
        + " in recentInvalidatesSet should not appear in DN " + dn; */
      return storedBlock;
    }

    if (isReplicaCorrupt(block, reportedState, storedBlock, ucState, dn)) {
      if (namesystem.isInStandbyState()) {
        // If the block is an out-of-date generation stamp or state,
        // but we're the standby, we shouldn't treat it as corrupt,
        // but instead just queue it for later processing.
        queueReportedBlock(dn, storedBlock, reportedState,
            QUEUE_REASON_CORRUPT_STATE);

      } else {
        toCorrupt.add(storedBlock);
      }
      return storedBlock;
    }

    if (isBlockUnderConstruction(storedBlock, ucState, reportedState)) {
      toUC.add(new StatefulBlockInfo(
          (BlockInfoUnderConstruction)storedBlock, reportedState));
      return storedBlock;
    }

    //add replica if appropriate
    if (reportedState == ReplicaState.FINALIZED
        && storedBlock.findDatanode(dn) < 0) {
      toAdd.add(storedBlock);
    }
    return storedBlock;
  }

  /**
   * Queue the given reported block for later processing in the
   * standby node. {@see PendingDataNodeMessages}.
   * @param reason a textual reason to report in the debug logs
   */
  private void queueReportedBlock(DatanodeDescriptor dn, Block block,
      ReplicaState reportedState, String reason) {
    assert namesystem.isInStandbyState();
    
    if (LOG.isDebugEnabled()) {
      LOG.debug("Queueing reported block " + block +
          " in state " + reportedState + 
          " from datanode " + dn + " for later processing " +
          "because " + reason + ".");
    }
    pendingDNMessages.enqueueReportedBlock(dn, block, reportedState);
  }

  /**
   * Try to process any messages that were previously queued for the given
   * block. This is called from FSEditLogLoader whenever a block's state
   * in the namespace has changed or a new block has been created.
   */
  public void processQueuedMessagesForBlock(Block b) throws IOException {
    Queue<ReportedBlockInfo> queue = pendingDNMessages.takeBlockQueue(b);
    if (queue == null) {
      // Nothing to re-process
      return;
    }
    processQueuedMessages(queue);
  }
  
  private void processQueuedMessages(Iterable<ReportedBlockInfo> rbis)
      throws IOException {
    for (ReportedBlockInfo rbi : rbis) {
      if (LOG.isDebugEnabled()) {
        LOG.debug("Processing previouly queued message " + rbi);
      }
      processAndHandleReportedBlock(
          rbi.getNode(), rbi.getBlock(), rbi.getReportedState(), null);
    }
  }
  
  /**
   * Process any remaining queued datanode messages after entering
   * active state. At this point they will not be re-queued since
   * we are the definitive master node and thus should be up-to-date
   * with the namespace information.
   */
  public void processAllPendingDNMessages() throws IOException {
    assert !namesystem.isInStandbyState() :
      "processAllPendingDNMessages() should be called after exiting " +
      "standby state!";
    int count = pendingDNMessages.count();
    if (count > 0) {
      LOG.info("Processing " + count + " messages from DataNodes " +
          "that were previously queued during standby state.");
    }
    processQueuedMessages(pendingDNMessages.takeAll());
    assert pendingDNMessages.count() == 0;
  }

  /*
   * The next two methods test the various cases under which we must conclude
   * the replica is corrupt, or under construction.  These are laid out
   * as switch statements, on the theory that it is easier to understand
   * the combinatorics of reportedState and ucState that way.  It should be
   * at least as efficient as boolean expressions.
   */
  private boolean isReplicaCorrupt(Block iblk, ReplicaState reportedState, 
      BlockInfo storedBlock, BlockUCState ucState, 
      DatanodeDescriptor dn) {
    switch(reportedState) {
    case FINALIZED:
      switch(ucState) {
      case COMPLETE:
      case COMMITTED:
        return (storedBlock.getGenerationStamp() != iblk.getGenerationStamp()
            || storedBlock.getNumBytes() != iblk.getNumBytes());
      default:
        return false;
      }
    case RBW:
    case RWR:
      if (!storedBlock.isComplete()) {
        return false;
      } else if (storedBlock.getGenerationStamp() != iblk.getGenerationStamp()) {
        return true;
      } else { // COMPLETE block, same genstamp
        if (reportedState == ReplicaState.RBW) {
          // If it's a RBW report for a COMPLETE block, it may just be that
          // the block report got a little bit delayed after the pipeline
          // closed. So, ignore this report, assuming we will get a
          // FINALIZED replica later. See HDFS-2791
          LOG.info("Received an RBW replica for block " + storedBlock +
              " on " + dn.getName() + ": ignoring it, since the block is " +
              "complete with the same generation stamp.");
          return false;
        } else {
          return true;
        }
      }
    case RUR:       // should not be reported
    case TEMPORARY: // should not be reported
    default:
      LOG.warn("Unexpected replica state " + reportedState
          + " for block: " + storedBlock + 
          " on " + dn.getName() + " size " + storedBlock.getNumBytes());
      return true;
    }
  }

  private boolean isBlockUnderConstruction(BlockInfo storedBlock, 
      BlockUCState ucState, ReplicaState reportedState) {
    switch(reportedState) {
    case FINALIZED:
      switch(ucState) {
      case UNDER_CONSTRUCTION:
      case UNDER_RECOVERY:
        return true;
      default:
        return false;
      }
    case RBW:
    case RWR:
      return (!storedBlock.isComplete());
    case RUR:       // should not be reported                                                                                             
    case TEMPORARY: // should not be reported                                                                                             
    default:
      return false;
    }
  }
  
  void addStoredBlockUnderConstruction(
      BlockInfoUnderConstruction block, 
      DatanodeDescriptor node, 
      ReplicaState reportedState) 
  throws IOException {
    block.addReplicaIfNotPresent(node, block, reportedState);
    if (reportedState == ReplicaState.FINALIZED && block.findDatanode(node) < 0) {
      addStoredBlock(block, node, null, true);
    }
  }
  
  /**
   * Faster version of {@link addStoredBlock()}, intended for use with 
   * initial block report at startup.  If not in startup safe mode, will
   * call standard addStoredBlock().
   * Assumes this method is called "immediately" so there is no need to
   * refresh the storedBlock from blocksMap.
   * Doesn't handle underReplication/overReplication, or worry about
   * pendingReplications or corruptReplicas, because it's in startup safe mode.
   * Doesn't log every block, because there are typically millions of them.
   * @throws IOException
   */
  private void addStoredBlockImmediate(BlockInfo storedBlock,
                               DatanodeDescriptor node)
  throws IOException {
    assert (storedBlock != null && namesystem.hasWriteLock());
    if (!namesystem.isInStartupSafeMode() 
        || namesystem.isPopulatingReplQueues()) {
      addStoredBlock(storedBlock, node, null, false);
      return;
    }

    // just add it
    node.addBlock(storedBlock);

    // Now check for completion of blocks and safe block count
    int numCurrentReplica = countLiveNodes(storedBlock);
    if (storedBlock.getBlockUCState() == BlockUCState.COMMITTED
        && numCurrentReplica >= minReplication) {
      storedBlock = completeBlock(storedBlock.getINode(), storedBlock, false);
    } else if (storedBlock.isComplete()) {
      // check whether safe replication is reached for the block
      // only complete blocks are counted towards that.
      // In the case that the block just became complete above, completeBlock()
      // handles the safe block count maintenance.
      namesystem.incrementSafeBlockCount(numCurrentReplica);
    }
  }

  /**
   * Modify (block-->datanode) map. Remove block from set of
   * needed replications if this takes care of the problem.
   * @return the block that is stored in blockMap.
   */
  private Block addStoredBlock(final BlockInfo block,
                               DatanodeDescriptor node,
                               DatanodeDescriptor delNodeHint,
                               boolean logEveryBlock)
  throws IOException {
    assert block != null && namesystem.hasWriteLock();
    BlockInfo storedBlock;
    if (block instanceof BlockInfoUnderConstruction) {
      //refresh our copy in case the block got completed in another thread
      storedBlock = blocksMap.getStoredBlock(block);
    } else {
      storedBlock = block;
    }
    if (storedBlock == null || storedBlock.getINode() == null) {
      // If this block does not belong to anyfile, then we are done.
      NameNode.stateChangeLog.info("BLOCK* addStoredBlock: " + block + " on "
          + node.getName() + " size " + block.getNumBytes()
          + " but it does not belong to any file.");
      // we could add this block to invalidate set of this datanode.
      // it will happen in next block report otherwise.
      return block;
    }
    assert storedBlock != null : "Block must be stored by now";
    INodeFile fileINode = storedBlock.getINode();
    assert fileINode != null : "Block must belong to a file";

    // add block to the datanode
    boolean added = node.addBlock(storedBlock);

    int curReplicaDelta;
    if (added) {
      curReplicaDelta = 1;
      if (logEveryBlock) {
        NameNode.stateChangeLog.info("BLOCK* addStoredBlock: "
            + "blockMap updated: " + node.getName() + " is added to " + 
            storedBlock + " size " + storedBlock.getNumBytes());
      }
    } else {
      curReplicaDelta = 0;
      NameNode.stateChangeLog.warn("BLOCK* addStoredBlock: "
          + "Redundant addStoredBlock request received for " + storedBlock
          + " on " + node.getName() + " size " + storedBlock.getNumBytes());
    }

    // Now check for completion of blocks and safe block count
    NumberReplicas num = countNodes(storedBlock);
    int numLiveReplicas = num.liveReplicas();
    int numCurrentReplica = numLiveReplicas
      + pendingReplications.getNumReplicas(storedBlock);

    if(storedBlock.getBlockUCState() == BlockUCState.COMMITTED &&
        numLiveReplicas >= minReplication) {
      storedBlock = completeBlock(fileINode, storedBlock, false);
    } else if (storedBlock.isComplete()) {
      // check whether safe replication is reached for the block
      // only complete blocks are counted towards that
      // Is no-op if not in safe mode.
      // In the case that the block just became complete above, completeBlock()
      // handles the safe block count maintenance.
      namesystem.incrementSafeBlockCount(numCurrentReplica);
    }
    
    // if file is under construction, then done for now
    if (fileINode.isUnderConstruction()) {
      return storedBlock;
    }

    // do not try to handle over/under-replicated blocks during safe mode
    if (!namesystem.isPopulatingReplQueues()) {
      return storedBlock;
    }

    // handle underReplication/overReplication
    short fileReplication = fileINode.getReplication();
    if (!isNeededReplication(storedBlock, fileReplication, numCurrentReplica)) {
      neededReplications.remove(storedBlock, numCurrentReplica,
          num.decommissionedReplicas(), fileReplication);
    } else {
      updateNeededReplications(storedBlock, curReplicaDelta, 0);
    }
    if (numCurrentReplica > fileReplication) {
      processOverReplicatedBlock(storedBlock, fileReplication, node, delNodeHint);
    }
    // If the file replication has reached desired value
    // we can remove any corrupt replicas the block may have
    int corruptReplicasCount = corruptReplicas.numCorruptReplicas(storedBlock);
    int numCorruptNodes = num.corruptReplicas();
    if (numCorruptNodes != corruptReplicasCount) {
      LOG.warn("Inconsistent number of corrupt replicas for " +
          storedBlock + "blockMap has " + numCorruptNodes + 
          " but corrupt replicas map has " + corruptReplicasCount);
    }
    if ((corruptReplicasCount > 0) && (numLiveReplicas >= fileReplication))
      invalidateCorruptReplicas(storedBlock);
    return storedBlock;
  }

  /**
   * Invalidate corrupt replicas.
   * <p>
   * This will remove the replicas from the block's location list,
   * add them to {@link #invalidateBlocks} so that they could be further
   * deleted from the respective data-nodes,
   * and remove the block from corruptReplicasMap.
   * <p>
   * This method should be called when the block has sufficient
   * number of live replicas.
   *
   * @param blk Block whose corrupt replicas need to be invalidated
   */
  private void invalidateCorruptReplicas(Block blk) {
    Collection<DatanodeDescriptor> nodes = corruptReplicas.getNodes(blk);
    boolean gotException = false;
    if (nodes == null)
      return;
    // make a copy of the array of nodes in order to avoid
    // ConcurrentModificationException, when the block is removed from the node
    DatanodeDescriptor[] nodesCopy = nodes.toArray(new DatanodeDescriptor[0]);
    for (DatanodeDescriptor node : nodesCopy) {
      try {
        invalidateBlock(blk, node);
      } catch (IOException e) {
        NameNode.stateChangeLog.info("NameNode.invalidateCorruptReplicas " +
                                      "error in deleting bad block " + blk +
                                      " on " + node + e);
        gotException = true;
      }
    }
    // Remove the block from corruptReplicasMap
    if (!gotException)
      corruptReplicas.removeFromCorruptReplicasMap(blk);
  }

  /**
   * For each block in the name-node verify whether it belongs to any file,
   * over or under replicated. Place it into the respective queue.
   */
  public void processMisReplicatedBlocks() {
    assert namesystem.hasWriteLock();

    long nrInvalid = 0, nrOverReplicated = 0, nrUnderReplicated = 0, nrPostponed = 0,
         nrUnderConstruction = 0;
    neededReplications.clear();
    for (BlockInfo block : blocksMap.getBlocks()) {
      MisReplicationResult res = processMisReplicatedBlock(block);
      if (LOG.isTraceEnabled()) {
        LOG.trace("block " + block + ": " + res);
      }
      switch (res) {
      case UNDER_REPLICATED:
        nrUnderReplicated++;
        break;
      case OVER_REPLICATED:
        nrOverReplicated++;
        break;
      case INVALID:
        nrInvalid++;
        break;
      case POSTPONE:
        nrPostponed++;
        postponeBlock(block);
        break;
      case UNDER_CONSTRUCTION:
        nrUnderConstruction++;
        break;
      case OK:
        break;
      default:
        throw new AssertionError("Invalid enum value: " + res);
      }
    }
    
    LOG.info("Total number of blocks            = " + blocksMap.size());
    LOG.info("Number of invalid blocks          = " + nrInvalid);
    LOG.info("Number of under-replicated blocks = " + nrUnderReplicated);
    LOG.info("Number of  over-replicated blocks = " + nrOverReplicated +
        ((nrPostponed > 0) ? ( " (" + nrPostponed + " postponed)") : ""));
    LOG.info("Number of blocks being written    = " + nrUnderConstruction);
  }

  /**
   * Process a single possibly misreplicated block. This adds it to the
   * appropriate queues if necessary, and returns a result code indicating
   * what happened with it.
   */
  private MisReplicationResult processMisReplicatedBlock(BlockInfo block) {
    INodeFile fileINode = block.getINode();
    if (fileINode == null) {
      // block does not belong to any file
      addToInvalidates(block);
      return MisReplicationResult.INVALID;
    }
    if (!block.isComplete()) {
      // Incomplete blocks are never considered mis-replicated --
      // they'll be reached when they are completed or recovered.
      return MisReplicationResult.UNDER_CONSTRUCTION;
    }
    // calculate current replication
    short expectedReplication = fileINode.getReplication();
    NumberReplicas num = countNodes(block);
    int numCurrentReplica = num.liveReplicas();
    // add to under-replicated queue if need to be
    if (isNeededReplication(block, expectedReplication, numCurrentReplica)) {
      if (neededReplications.add(block, numCurrentReplica, num
          .decommissionedReplicas(), expectedReplication)) {
        return MisReplicationResult.UNDER_REPLICATED;
      }
    }

    if (numCurrentReplica > expectedReplication) {
      if (num.replicasOnStaleNodes() > 0) {
        // If any of the replicas of this block are on nodes that are
        // considered "stale", then these replicas may in fact have
        // already been deleted. So, we cannot safely act on the
        // over-replication until a later point in time, when
        // the "stale" nodes have block reported.
        return MisReplicationResult.POSTPONE;
      }
      
      // over-replicated block
      processOverReplicatedBlock(block, expectedReplication, null, null);
      return MisReplicationResult.OVER_REPLICATED;
    }
    
    return MisReplicationResult.OK;
  }
  
  /** Set replication for the blocks. */
  public void setReplication(final short oldRepl, final short newRepl,
      final String src, final Block... blocks) throws IOException {
    if (newRepl == oldRepl) {
      return;
    }

    // update needReplication priority queues
    for(Block b : blocks) {
      updateNeededReplications(b, 0, newRepl-oldRepl);
    }
      
    if (oldRepl > newRepl) {
      // old replication > the new one; need to remove copies
      LOG.info("Decreasing replication from " + oldRepl + " to " + newRepl
          + " for " + src);
      for(Block b : blocks) {
        processOverReplicatedBlock(b, newRepl, null, null);
      }
    } else { // replication factor is increased
      LOG.info("Increasing replication from " + oldRepl + " to " + newRepl
          + " for " + src);
    }
  }

  /**
   * Find how many of the containing nodes are "extra", if any.
   * If there are any extras, call chooseExcessReplicates() to
   * mark them in the excessReplicateMap.
   */
  private void processOverReplicatedBlock(final Block block,
      final short replication, final DatanodeDescriptor addedNode,
      DatanodeDescriptor delNodeHint) {
    assert namesystem.hasWriteLock();
    if (addedNode == delNodeHint) {
      delNodeHint = null;
    }
    Collection<DatanodeDescriptor> nonExcess = new ArrayList<DatanodeDescriptor>();
    Collection<DatanodeDescriptor> corruptNodes = corruptReplicas
        .getNodes(block);
    for (Iterator<DatanodeDescriptor> it = blocksMap.nodeIterator(block);
         it.hasNext();) {
      DatanodeDescriptor cur = it.next();
      if (cur.areBlockContentsStale()) {
        LOG.info("BLOCK* processOverReplicatedBlock: " +
            "Postponing processing of over-replicated block " +
            block + " since datanode " + cur + " does not yet have up-to-date " +
            "block information.");
        postponeBlock(block);
        return;
      }
      LightWeightLinkedSet<Block> excessBlocks = excessReplicateMap.get(cur
          .getStorageID());
      if (excessBlocks == null || !excessBlocks.contains(block)) {
        if (!cur.isDecommissionInProgress() && !cur.isDecommissioned()) {
          // exclude corrupt replicas
          if (corruptNodes == null || !corruptNodes.contains(cur)) {
            nonExcess.add(cur);
          }
        }
      }
    }
    chooseExcessReplicates(nonExcess, block, replication, 
        addedNode, delNodeHint, blockplacement);
  }


  /**
   * We want "replication" replicates for the block, but we now have too many.  
   * In this method, copy enough nodes from 'srcNodes' into 'dstNodes' such that:
   *
   * srcNodes.size() - dstNodes.size() == replication
   *
   * We pick node that make sure that replicas are spread across racks and
   * also try hard to pick one with least free space.
   * The algorithm is first to pick a node with least free space from nodes
   * that are on a rack holding more than one replicas of the block.
   * So removing such a replica won't remove a rack. 
   * If no such a node is available,
   * then pick a node with least free space
   */
  private void chooseExcessReplicates(Collection<DatanodeDescriptor> nonExcess, 
                              Block b, short replication,
                              DatanodeDescriptor addedNode,
                              DatanodeDescriptor delNodeHint,
                              BlockPlacementPolicy replicator) {
    assert namesystem.hasWriteLock();
    // first form a rack to datanodes map and
    INodeFile inode = getINode(b);
    final Map<String, List<DatanodeDescriptor>> rackMap
        = new HashMap<String, List<DatanodeDescriptor>>();
    for(final Iterator<DatanodeDescriptor> iter = nonExcess.iterator();
        iter.hasNext(); ) {
      final DatanodeDescriptor node = iter.next();
      final String rackName = node.getNetworkLocation();
      List<DatanodeDescriptor> datanodeList = rackMap.get(rackName);
      if (datanodeList == null) {
        datanodeList = new ArrayList<DatanodeDescriptor>();
        rackMap.put(rackName, datanodeList);
      }
      datanodeList.add(node);
    }
    
    // split nodes into two sets
    // priSet contains nodes on rack with more than one replica
    // remains contains the remaining nodes
    final List<DatanodeDescriptor> priSet = new ArrayList<DatanodeDescriptor>();
    final List<DatanodeDescriptor> remains = new ArrayList<DatanodeDescriptor>();
    for(List<DatanodeDescriptor> datanodeList : rackMap.values()) {
      if (datanodeList.size() == 1 ) {
        remains.add(datanodeList.get(0));
      } else {
        priSet.addAll(datanodeList);
      }
    }
    
    // pick one node to delete that favors the delete hint
    // otherwise pick one with least space from priSet if it is not empty
    // otherwise one node with least space from remains
    boolean firstOne = true;
    while (nonExcess.size() - replication > 0) {
      // check if we can delete delNodeHint
      final DatanodeInfo cur;
      if (firstOne && delNodeHint !=null && nonExcess.contains(delNodeHint)
          && (priSet.contains(delNodeHint)
              || (addedNode != null && !priSet.contains(addedNode))) ) {
        cur = delNodeHint;
      } else { // regular excessive replica removal
        cur = replicator.chooseReplicaToDelete(inode, b, replication,
            priSet, remains);
      }
      firstOne = false;

      // adjust rackmap, priSet, and remains
      String rack = cur.getNetworkLocation();
      final List<DatanodeDescriptor> datanodes = rackMap.get(rack);
      datanodes.remove(cur);
      if (datanodes.isEmpty()) {
        rackMap.remove(rack);
      }
      if (priSet.remove(cur)) {
        if (datanodes.size() == 1) {
          priSet.remove(datanodes.get(0));
          remains.add(datanodes.get(0));
        }
      } else {
        remains.remove(cur);
      }

      nonExcess.remove(cur);
      addToExcessReplicate(cur, b);

      //
      // The 'excessblocks' tracks blocks until we get confirmation
      // that the datanode has deleted them; the only way we remove them
      // is when we get a "removeBlock" message.  
      //
      // The 'invalidate' list is used to inform the datanode the block 
      // should be deleted.  Items are removed from the invalidate list
      // upon giving instructions to the namenode.
      //
      addToInvalidates(b, cur);
      NameNode.stateChangeLog.info("BLOCK* chooseExcessReplicates: "
                +"("+cur.getName()+", "+b+") is added to invalidated blocks set.");
    }
  }

  private void addToExcessReplicate(DatanodeInfo dn, Block block) {
    assert namesystem.hasWriteLock();
    LightWeightLinkedSet<Block> excessBlocks = excessReplicateMap.get(dn.getStorageID());
    if (excessBlocks == null) {
      excessBlocks = new LightWeightLinkedSet<Block>();
      excessReplicateMap.put(dn.getStorageID(), excessBlocks);
    }
    if (excessBlocks.add(block)) {
      excessBlocksCount++;
      if(NameNode.stateChangeLog.isDebugEnabled()) {
        NameNode.stateChangeLog.debug("BLOCK* addToExcessReplicate:"
            + " (" + dn.getName() + ", " + block
            + ") is added to excessReplicateMap");
      }
    }
  }

  /**
   * Modify (block-->datanode) map. Possibly generate replication tasks, if the
   * removed block is still valid.
   */
  public void removeStoredBlock(Block block, DatanodeDescriptor node) {
    if(NameNode.stateChangeLog.isDebugEnabled()) {
      NameNode.stateChangeLog.debug("BLOCK* removeStoredBlock: "
          + block + " from " + node.getName());
    }
    assert (namesystem.hasWriteLock());
    {
      if (!blocksMap.removeNode(block, node)) {
        if(NameNode.stateChangeLog.isDebugEnabled()) {
          NameNode.stateChangeLog.debug("BLOCK* removeStoredBlock: "
              + block + " has already been removed from node " + node);
        }
        return;
      }

      //
      // It's possible that the block was removed because of a datanode
      // failure. If the block is still valid, check if replication is
      // necessary. In that case, put block on a possibly-will-
      // be-replicated list.
      //
      INode fileINode = blocksMap.getINode(block);
      if (fileINode != null) {
        namesystem.decrementSafeBlockCount(block);
        updateNeededReplications(block, -1, 0);
      }

      //
      // We've removed a block from a node, so it's definitely no longer
      // in "excess" there.
      //
      LightWeightLinkedSet<Block> excessBlocks = excessReplicateMap.get(node
          .getStorageID());
      if (excessBlocks != null) {
        if (excessBlocks.remove(block)) {
          excessBlocksCount--;
          if(NameNode.stateChangeLog.isDebugEnabled()) {
            NameNode.stateChangeLog.debug("BLOCK* removeStoredBlock: "
                + block + " is removed from excessBlocks");
          }
          if (excessBlocks.size() == 0) {
            excessReplicateMap.remove(node.getStorageID());
          }
        }
      }

      // Remove the replica from corruptReplicas
      corruptReplicas.removeFromCorruptReplicasMap(block, node);
    }
  }

  /**
   * Get all valid locations of the block & add the block to results
   * return the length of the added block; 0 if the block is not added
   */
  private long addBlock(Block block, List<BlockWithLocations> results) {
    final List<String> machineSet = getValidLocations(block);
    if(machineSet.size() == 0) {
      return 0;
    } else {
      results.add(new BlockWithLocations(block, 
          machineSet.toArray(new String[machineSet.size()])));
      return block.getNumBytes();
    }
  }

  /**
   * The given node is reporting that it received a certain block.
   */
  @VisibleForTesting
  void addBlock(DatanodeDescriptor node, Block block, String delHint)
      throws IOException {
    // decrement number of blocks scheduled to this datanode.
    node.decBlocksScheduled();

    // get the deletion hint node
    DatanodeDescriptor delHintNode = null;
    if (delHint != null && delHint.length() != 0) {
      delHintNode = datanodeManager.getDatanode(delHint);
      if (delHintNode == null) {
        NameNode.stateChangeLog.warn("BLOCK* blockReceived: " + block
            + " is expected to be removed from an unrecorded node " + delHint);
      }
    }

    //
    // Modify the blocks->datanode map and node's map.
    //
    pendingReplications.remove(block);
    processAndHandleReportedBlock(node, block, ReplicaState.FINALIZED,
        delHintNode);
  }
  
  private void processAndHandleReportedBlock(DatanodeDescriptor node, Block block,
      ReplicaState reportedState, DatanodeDescriptor delHintNode)
      throws IOException {
    // blockReceived reports a finalized block
    Collection<BlockInfo> toAdd = new LinkedList<BlockInfo>();
    Collection<Block> toInvalidate = new LinkedList<Block>();
    Collection<BlockInfo> toCorrupt = new LinkedList<BlockInfo>();
    Collection<StatefulBlockInfo> toUC = new LinkedList<StatefulBlockInfo>();
    processReportedBlock(node, block, reportedState,
                              toAdd, toInvalidate, toCorrupt, toUC);
    // the block is only in one of the to-do lists
    // if it is in none then data-node already has it
    assert toUC.size() + toAdd.size() + toInvalidate.size() + toCorrupt.size() <= 1
      : "The block should be only in one of the lists.";

    for (StatefulBlockInfo b : toUC) { 
      addStoredBlockUnderConstruction(b.storedBlock, node, b.reportedState);
    }
    for (BlockInfo b : toAdd) {
      addStoredBlock(b, node, delHintNode, true);
    }
    for (Block b : toInvalidate) {
      NameNode.stateChangeLog.info("BLOCK* addBlock: block "
          + b + " on " + node.getName() + " size " + b.getNumBytes()
          + " does not belong to any file.");
      addToInvalidates(b, node);
    }
    for (BlockInfo b : toCorrupt) {
      markBlockAsCorrupt(b, node);
    }
  }

  /**
   * The given node is reporting incremental information about some blocks.
   * This includes blocks that are starting to be received, completed being
   * received, or deleted.
   */
  public void processIncrementalBlockReport(final DatanodeID nodeID, 
     final String poolId, 
     final ReceivedDeletedBlockInfo blockInfos[]
  ) throws IOException {
    namesystem.writeLock();
    int received = 0;
    int deleted = 0;
    int receiving = 0;
    try {
      final DatanodeDescriptor node = datanodeManager.getDatanode(nodeID);
      if (node == null || !node.isAlive) {
        NameNode.stateChangeLog
            .warn("BLOCK* processIncrementalBlockReport"
                + " is received from dead or unregistered node "
                + nodeID.getName());
        throw new IOException(
            "Got incremental block report from unregistered or dead node");
      }

      for (ReceivedDeletedBlockInfo rdbi : blockInfos) {
        switch (rdbi.getStatus()) {
        case DELETED_BLOCK:
          removeStoredBlock(rdbi.getBlock(), node);
          deleted++;
          break;
        case RECEIVED_BLOCK:
          addBlock(node, rdbi.getBlock(), rdbi.getDelHints());
          received++;
          break;
        case RECEIVING_BLOCK:
          receiving++;
          processAndHandleReportedBlock(node, rdbi.getBlock(),
              ReplicaState.RBW, null);
          break;
        default:
          String msg = 
            "Unknown block status code reported by " + nodeID.getName() +
            ": " + rdbi;
          NameNode.stateChangeLog.warn(msg);
          assert false : msg; // if assertions are enabled, throw.
          break;
        }
        if (NameNode.stateChangeLog.isDebugEnabled()) {
          NameNode.stateChangeLog.debug("BLOCK* block "
              + (rdbi.getStatus()) + ": " + rdbi.getBlock()
              + " is received from " + nodeID.getName());
        }
      }
    } finally {
      namesystem.writeUnlock();
      NameNode.stateChangeLog
          .debug("*BLOCK* NameNode.processIncrementalBlockReport: " + "from "
              + nodeID.getName()
              +  " receiving: " + receiving + ", "
              + " received: " + received + ", "
              + " deleted: " + deleted);
    }
  }

  /**
   * Return the number of nodes hosting a given block, grouped
   * by the state of those replicas.
   */
  public NumberReplicas countNodes(Block b) {
    int decommissioned = 0;
    int live = 0;
    int corrupt = 0;
    int excess = 0;
    int stale = 0;
    Iterator<DatanodeDescriptor> nodeIter = blocksMap.nodeIterator(b);
    Collection<DatanodeDescriptor> nodesCorrupt = corruptReplicas.getNodes(b);
    while (nodeIter.hasNext()) {
      DatanodeDescriptor node = nodeIter.next();
      if ((nodesCorrupt != null) && (nodesCorrupt.contains(node))) {
        corrupt++;
      } else if (node.isDecommissionInProgress() || node.isDecommissioned()) {
        decommissioned++;
      } else {
        LightWeightLinkedSet<Block> blocksExcess = excessReplicateMap.get(node
            .getStorageID());
        if (blocksExcess != null && blocksExcess.contains(b)) {
          excess++;
        } else {
          live++;
        }
      }
      if (node.areBlockContentsStale()) {
        stale++;
      }
    }
    return new NumberReplicas(live, decommissioned, corrupt, excess, stale);
  }

  /** 
   * Simpler, faster form of {@link countNodes()} that only returns the number
   * of live nodes.  If in startup safemode (or its 30-sec extension period),
   * then it gains speed by ignoring issues of excess replicas or nodes
   * that are decommissioned or in process of becoming decommissioned.
   * If not in startup, then it calls {@link countNodes()} instead.
   * 
   * @param b - the block being tested
   * @return count of live nodes for this block
   */
  int countLiveNodes(BlockInfo b) {
    if (!namesystem.isInStartupSafeMode()) {
      return countNodes(b).liveReplicas();
    }
    // else proceed with fast case
    int live = 0;
    Iterator<DatanodeDescriptor> nodeIter = blocksMap.nodeIterator(b);
    Collection<DatanodeDescriptor> nodesCorrupt = corruptReplicas.getNodes(b);
    while (nodeIter.hasNext()) {
      DatanodeDescriptor node = nodeIter.next();
      if ((nodesCorrupt == null) || (!nodesCorrupt.contains(node)))
        live++;
    }
    return live;
  }

  private void logBlockReplicationInfo(Block block, DatanodeDescriptor srcNode,
      NumberReplicas num) {
    int curReplicas = num.liveReplicas();
    int curExpectedReplicas = getReplication(block);
    INode fileINode = blocksMap.getINode(block);
    Iterator<DatanodeDescriptor> nodeIter = blocksMap.nodeIterator(block);
    StringBuilder nodeList = new StringBuilder();
    while (nodeIter.hasNext()) {
      DatanodeDescriptor node = nodeIter.next();
      nodeList.append(node.name);
      nodeList.append(" ");
    }
    LOG.info("Block: " + block + ", Expected Replicas: "
        + curExpectedReplicas + ", live replicas: " + curReplicas
        + ", corrupt replicas: " + num.corruptReplicas()
        + ", decommissioned replicas: " + num.decommissionedReplicas()
        + ", excess replicas: " + num.excessReplicas()
        + ", Is Open File: " + fileINode.isUnderConstruction()
        + ", Datanodes having this block: " + nodeList + ", Current Datanode: "
        + srcNode.name + ", Is current datanode decommissioning: "
        + srcNode.isDecommissionInProgress());
  }
  
  /**
   * On stopping decommission, check if the node has excess replicas.
   * If there are any excess replicas, call processOverReplicatedBlock()
   */
  void processOverReplicatedBlocksOnReCommission(
      final DatanodeDescriptor srcNode) {
    final Iterator<? extends Block> it = srcNode.getBlockIterator();
    while(it.hasNext()) {
      final Block block = it.next();
      INodeFile fileINode = blocksMap.getINode(block);
      short expectedReplication = fileINode.getReplication();
      NumberReplicas num = countNodes(block);
      int numCurrentReplica = num.liveReplicas();
      if (numCurrentReplica > expectedReplication) {
        // over-replicated block 
        processOverReplicatedBlock(block, expectedReplication, null, null);
      }
    }
  }

  /**
   * Return true if there are any blocks on this node that have not
   * yet reached their replication factor. Otherwise returns false.
   */
  boolean isReplicationInProgress(DatanodeDescriptor srcNode) {
    boolean status = false;
    int underReplicatedBlocks = 0;
    int decommissionOnlyReplicas = 0;
    int underReplicatedInOpenFiles = 0;
    final Iterator<? extends Block> it = srcNode.getBlockIterator();
    while(it.hasNext()) {
      final Block block = it.next();
      INode fileINode = blocksMap.getINode(block);

      if (fileINode != null) {
        NumberReplicas num = countNodes(block);
        int curReplicas = num.liveReplicas();
        int curExpectedReplicas = getReplication(block);
        if (isNeededReplication(block, curExpectedReplicas, curReplicas)) {
          if (curExpectedReplicas > curReplicas) {
            //Log info about one block for this node which needs replication
            if (!status) {
              status = true;
              logBlockReplicationInfo(block, srcNode, num);
            }
            underReplicatedBlocks++;
            if ((curReplicas == 0) && (num.decommissionedReplicas() > 0)) {
              decommissionOnlyReplicas++;
            }
            if (fileINode.isUnderConstruction()) {
              underReplicatedInOpenFiles++;
            }
          }
          if (!neededReplications.contains(block) &&
            pendingReplications.getNumReplicas(block) == 0) {
            //
            // These blocks have been reported from the datanode
            // after the startDecommission method has been executed. These
            // blocks were in flight when the decommissioning was started.
            //
            neededReplications.add(block,
                                   curReplicas,
                                   num.decommissionedReplicas(),
                                   curExpectedReplicas);
          }
        }
      }
    }
    srcNode.decommissioningStatus.set(underReplicatedBlocks,
        decommissionOnlyReplicas, 
        underReplicatedInOpenFiles);
    return status;
  }

  public int getActiveBlockCount() {
    return blocksMap.size();
  }

  public DatanodeDescriptor[] getNodes(BlockInfo block) {
    DatanodeDescriptor[] nodes =
      new DatanodeDescriptor[block.numNodes()];
    Iterator<DatanodeDescriptor> it = blocksMap.nodeIterator(block);
    for (int i = 0; it != null && it.hasNext(); i++) {
      nodes[i] = it.next();
    }
    return nodes;
  }

  public int getTotalBlocks() {
    return blocksMap.size();
  }

  public void removeBlock(Block block) {
    assert namesystem.hasWriteLock();
    // TODO(HA): the following causes some problems for HA:
    // the SBN doesn't get block deletions until the next
    // BR...
    // block.setNumBytes(BlockCommand.NO_ACK);
    addToInvalidates(block);
    corruptReplicas.removeFromCorruptReplicasMap(block);
    blocksMap.removeBlock(block);
    if (postponedMisreplicatedBlocks.remove(block)) {
      postponedMisreplicatedBlocksCount--;
    }
  }

  public BlockInfo getStoredBlock(Block block) {
    return blocksMap.getStoredBlock(block);
  }

  /** updates a block in under replication queue */
  private void updateNeededReplications(final Block block,
      final int curReplicasDelta, int expectedReplicasDelta) {
    namesystem.writeLock();
    try {
      if (!namesystem.isPopulatingReplQueues()) {
        return;
      }
      NumberReplicas repl = countNodes(block);
      int curExpectedReplicas = getReplication(block);
      if (isNeededReplication(block, curExpectedReplicas, repl.liveReplicas())) {
        neededReplications.update(block, repl.liveReplicas(), repl
            .decommissionedReplicas(), curExpectedReplicas, curReplicasDelta,
            expectedReplicasDelta);
      } else {
        int oldReplicas = repl.liveReplicas()-curReplicasDelta;
        int oldExpectedReplicas = curExpectedReplicas-expectedReplicasDelta;
        neededReplications.remove(block, oldReplicas, repl.decommissionedReplicas(),
                                  oldExpectedReplicas);
      }
    } finally {
      namesystem.writeUnlock();
    }
  }

  public void checkReplication(Block block, int numExpectedReplicas) {
    // filter out containingNodes that are marked for decommission.
    NumberReplicas number = countNodes(block);
    if (isNeededReplication(block, numExpectedReplicas, number.liveReplicas())) { 
      neededReplications.add(block,
                             number.liveReplicas(),
                             number.decommissionedReplicas(),
                             numExpectedReplicas);
    }
  }

  /* get replication factor of a block */
  private int getReplication(Block block) {
    INodeFile fileINode = blocksMap.getINode(block);
    if (fileINode == null) { // block does not belong to any file
      return 0;
    }
    assert !fileINode.isDirectory() : "Block cannot belong to a directory.";
    return fileINode.getReplication();
  }


  /**
   * Get blocks to invalidate for <i>nodeId</i>
   * in {@link #invalidateBlocks}.
   *
   * @return number of blocks scheduled for removal during this iteration.
   */
  private int invalidateWorkForOneNode(String nodeId) {
    namesystem.writeLock();
    try {
      // blocks should not be replicated or removed if safe mode is on
      if (namesystem.isInSafeMode()) {
        LOG.debug("In safemode, not computing replication work");
        return 0;
      }
      // get blocks to invalidate for the nodeId
      assert nodeId != null;
      return invalidateBlocks.invalidateWork(nodeId);
    } finally {
      namesystem.writeUnlock();
    }
  }

  boolean blockHasEnoughRacks(Block b) {
    if (!this.shouldCheckForEnoughRacks) {
      return true;
    }
    boolean enoughRacks = false;;
    Collection<DatanodeDescriptor> corruptNodes = 
                                  corruptReplicas.getNodes(b);
    int numExpectedReplicas = getReplication(b);
    String rackName = null;
    for (Iterator<DatanodeDescriptor> it = blocksMap.nodeIterator(b); 
         it.hasNext();) {
      DatanodeDescriptor cur = it.next();
      if (!cur.isDecommissionInProgress() && !cur.isDecommissioned()) {
        if ((corruptNodes == null ) || !corruptNodes.contains(cur)) {
          if (numExpectedReplicas == 1) {
            enoughRacks = true;
            break;
          }
          String rackNameNew = cur.getNetworkLocation();
          if (rackName == null) {
            rackName = rackNameNew;
          } else if (!rackName.equals(rackNameNew)) {
            enoughRacks = true;
            break;
          }
        }
      }
    }
    return enoughRacks;
  }

  boolean isNeededReplication(Block b, int expectedReplication, int curReplicas) {
    if ((curReplicas >= expectedReplication) && (blockHasEnoughRacks(b))) {
      return false;
    } else {
      return true;
    }
  }
  
  public long getMissingBlocksCount() {
    // not locking
    return this.neededReplications.getCorruptBlockSize();
  }

  public BlockInfo addINode(BlockInfo block, INodeFile iNode) {
    return blocksMap.addINode(block, iNode);
  }

  public INodeFile getINode(Block b) {
    return blocksMap.getINode(b);
  }

  /** @return an iterator of the datanodes. */
  public Iterator<DatanodeDescriptor> datanodeIterator(final Block block) {
    return blocksMap.nodeIterator(block);
  }

  public int numCorruptReplicas(Block block) {
    return corruptReplicas.numCorruptReplicas(block);
  }

  public void removeBlockFromMap(Block block) {
    blocksMap.removeBlock(block);
    // If block is removed from blocksMap remove it from corruptReplicasMap
    corruptReplicas.removeFromCorruptReplicasMap(block);
  }

  public int getCapacity() {
    namesystem.readLock();
    try {
      return blocksMap.getCapacity();
    } finally {
      namesystem.readUnlock();
    }
  }
  
  /**
   * Return a range of corrupt replica block ids. Up to numExpectedBlocks 
   * blocks starting at the next block after startingBlockId are returned
   * (fewer if numExpectedBlocks blocks are unavailable). If startingBlockId 
   * is null, up to numExpectedBlocks blocks are returned from the beginning.
   * If startingBlockId cannot be found, null is returned.
   *
   * @param numExpectedBlocks Number of block ids to return.
   *  0 <= numExpectedBlocks <= 100
   * @param startingBlockId Block id from which to start. If null, start at
   *  beginning.
   * @return Up to numExpectedBlocks blocks from startingBlockId if it exists
   *
   */
  public long[] getCorruptReplicaBlockIds(int numExpectedBlocks,
                                   Long startingBlockId) {
    return corruptReplicas.getCorruptReplicaBlockIds(numExpectedBlocks,
                                                     startingBlockId);
  }

  /**
   * Return an iterator over the set of blocks for which there are no replicas.
   */
  public Iterator<Block> getCorruptReplicaBlockIterator() {
    return neededReplications.iterator(
        UnderReplicatedBlocks.QUEUE_WITH_CORRUPT_BLOCKS);
  }

  /** @return the size of UnderReplicatedBlocks */
  public int numOfUnderReplicatedBlocks() {
    return neededReplications.size();
  }

  /**
   * Periodically calls computeReplicationWork().
   */
  private class ReplicationMonitor implements Runnable {
    private static final int INVALIDATE_WORK_PCT_PER_ITERATION = 32;
    private static final int REPLICATION_WORK_MULTIPLIER_PER_ITERATION = 2;

    @Override
    public void run() {
      while (namesystem.isRunning()) {
        try {
          computeDatanodeWork();
          processPendingReplications();
          Thread.sleep(replicationRecheckInterval);
        } catch (InterruptedException ie) {
          LOG.warn("ReplicationMonitor thread received InterruptedException.", ie);
          break;
        } catch (IOException ie) {
          LOG.warn("ReplicationMonitor thread received exception. " , ie);
        } catch (Throwable t) {
          LOG.warn("ReplicationMonitor thread received Runtime exception. ", t);
          Runtime.getRuntime().exit(-1);
        }
      }
    }
  }


  /**
   * Compute block replication and block invalidation work that can be scheduled
   * on data-nodes. The datanode will be informed of this work at the next
   * heartbeat.
   * 
   * @return number of blocks scheduled for replication or removal.
   * @throws IOException
   */
  int computeDatanodeWork() throws IOException {
    int workFound = 0;
    // Blocks should not be replicated or removed if in safe mode.
    // It's OK to check safe mode here w/o holding lock, in the worst
    // case extra replications will be scheduled, and these will get
    // fixed up later.
    if (namesystem.isInSafeMode())
      return workFound;

    final int numlive = heartbeatManager.getLiveDatanodeCount();
    final int blocksToProcess = numlive
        * ReplicationMonitor.REPLICATION_WORK_MULTIPLIER_PER_ITERATION;
    final int nodesToProcess = (int) Math.ceil(numlive
        * ReplicationMonitor.INVALIDATE_WORK_PCT_PER_ITERATION / 100.0);

    workFound = this.computeReplicationWork(blocksToProcess);

    // Update counters
    namesystem.writeLock();
    try {
      this.updateState();
      this.scheduledReplicationBlocksCount = workFound;
    } finally {
      namesystem.writeUnlock();
    }
    workFound += this.computeInvalidateWork(nodesToProcess);
    return workFound;
  }

  /**
   * Clear all queues that hold decisions previously made by
   * this NameNode.
   */
  public void clearQueues() {
    neededReplications.clear();
    pendingReplications.clear();
    excessReplicateMap.clear();
    invalidateBlocks.clear();
    datanodeManager.clearPendingQueues();
  };
  

  private static class ReplicationWork {

    private Block block;
    private INodeFile fileINode;

    private DatanodeDescriptor srcNode;
    private List<DatanodeDescriptor> containingNodes;
    private List<DatanodeDescriptor> liveReplicaNodes;
    private int additionalReplRequired;

    private DatanodeDescriptor targets[];
    private int priority;

    public ReplicationWork(Block block,
        INodeFile fileINode,
        DatanodeDescriptor srcNode,
        List<DatanodeDescriptor> containingNodes,
        List<DatanodeDescriptor> liveReplicaNodes,
        int additionalReplRequired,
        int priority) {
      this.block = block;
      this.fileINode = fileINode;
      this.srcNode = srcNode;
      this.containingNodes = containingNodes;
      this.liveReplicaNodes = liveReplicaNodes;
      this.additionalReplRequired = additionalReplRequired;
      this.priority = priority;
      this.targets = null;
    }
  }

  /**
   * A simple result enum for the result of
   * {@link BlockManager#processMisReplicatedBlock(BlockInfo)}.
   */
  enum MisReplicationResult {
    /** The block should be invalidated since it belongs to a deleted file. */
    INVALID,
    /** The block is currently under-replicated. */
    UNDER_REPLICATED,
    /** The block is currently over-replicated. */
    OVER_REPLICATED,
    /** A decision can't currently be made about this block. */
    POSTPONE,
    /** The block is under construction, so should be ignored */
    UNDER_CONSTRUCTION,
    /** The block is properly replicated */
    OK
  }

}<|MERGE_RESOLUTION|>--- conflicted
+++ resolved
@@ -486,28 +486,15 @@
    * of replicas reported from data-nodes.
    */
   private BlockInfo completeBlock(final INodeFile fileINode,
-<<<<<<< HEAD
       final int blkIndex, boolean force) throws IOException {
-=======
-      final int blkIndex) throws IOException {
-    return completeBlock(fileINode, blkIndex, false);
-  }
-
-  public BlockInfo completeBlock(final INodeFile fileINode, 
-      final int blkIndex, final boolean force) throws IOException {
->>>>>>> 2a2faac0
     if(blkIndex < 0)
       return null;
     BlockInfo curBlock = fileINode.getBlocks()[blkIndex];
     if(curBlock.isComplete())
       return curBlock;
     BlockInfoUnderConstruction ucBlock = (BlockInfoUnderConstruction)curBlock;
-<<<<<<< HEAD
     int numNodes = ucBlock.numNodes();
     if (!force && numNodes < minReplication)
-=======
-    if(!force && ucBlock.numNodes() < minReplication)
->>>>>>> 2a2faac0
       throw new IOException("Cannot complete block: " +
           "block does not satisfy minimal replication requirement.");
     if(!force && ucBlock.getBlockUCState() != BlockUCState.COMMITTED)
